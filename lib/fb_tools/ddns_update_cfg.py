--- conflicted
+++ resolved
@@ -20,14 +20,13 @@
 
 from .config import ConfigError, BaseConfiguration
 
-<<<<<<< HEAD
 from .xlate import XLATOR, format_list
 
-__version__ = '0.1.0'
-=======
-__version__ = '0.1.1'
->>>>>>> 8b54f5c5
+__version__ = '0.2.1'
+
 LOG = logging.getLogger(__name__)
+
+_ = XLATOR.gettext
 
 
 # =============================================================================
@@ -137,12 +136,8 @@
         re_domains = re.compile(r'(\s+)|\s*([,;]\s*)+')
         re_all_domains = re.compile(r'^all[_-]?domains$', re.IGNORECASE)
         re_with_mx = re.compile(r'^with[_-]?mx$', re.IGNORECASE)
-<<<<<<< HEAD
         re_get_url = re.compile(r'^\s*get[_-]ipv([46])[_-]url\s*$', re.IGNORECASE)
         re_upd_url = re.compile(r'^\s*upd(?:ate)?[_-]ipv([46])[_-]url\s*$', re.IGNORECASE)
-=======
-        # re_get_url = re.compile(r'^\s*get[_-]ipv([46])[_-]url\s*$', re.IGNORECASE)
->>>>>>> 8b54f5c5
 
         for (key, value) in config.items(section_name):
 
@@ -174,7 +169,11 @@
             if key.lower() == 'protocol' and value.strip():
                 p = value.strip().lower()
                 if p not in self.valid_protocols:
-                    LOG.error(_("Invalid value {v!r} for protocols to update, "
+                    LOG.error(_(
+                        "Invalid value {ur} for protocols to update, valid protocols "
+                        "are: ").format(value) + format_list(self.valid_protocols, do_repr=True))
+                else:
+                    self.protocol = p
 
             LOG.warning(_("Unknown configuration option {o!r} with value {v!r}.").format(
                 o=key, v=value))
