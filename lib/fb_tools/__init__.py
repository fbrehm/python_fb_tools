--- conflicted
+++ resolved
@@ -1,12 +1,7 @@
 #!/bin/env python3
 # -*- coding: utf-8 -*-
 
-<<<<<<< HEAD
-__version__ = '1.6.1'
-
 DDNS_CFG_BASENAME = 'ddns.ini'
-=======
 __version__ = '1.6.2'
->>>>>>> 75679d56
 
 # vim: ts=4 et list