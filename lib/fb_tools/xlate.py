#!/usr/bin/env python
# -*- coding: utf-8 -*-
"""
@author: Frank Brehm
@contact: frank.brehm@pixelpark.com
@copyright: © 2019 by Frank Brehm, Berlin
@summary: The module for i18n.
          It provides translation object, usable from all other
          modules in this package.
"""
from __future__ import absolute_import, print_function

# Standard modules
import logging
import gettext
import copy

from pathlib import Path

from distutils.version import LooseVersion

# Third party modules
import babel
<<<<<<< HEAD
import babel.lists
#from babel.core import Locale
=======
from babel.core import default_locale
import babel.lists
>>>>>>> b4488526
from babel.support import Translations

DOMAIN = 'fb_tools'

LOG = logging.getLogger(__name__)

<<<<<<< HEAD
__version__ = '1.1.6'
=======
__version__ = '1.2.2'
>>>>>>> b4488526

__me__ = Path(__file__).resolve()
__module_dir__ = __me__.parent
__lib_dir__ = __module_dir__.parent
__base_dir__ = __lib_dir__.parent
LOCALE_DIR = __base_dir__.joinpath('locale')
if not LOCALE_DIR.is_dir():
    LOCALE_DIR = __module_dir__.joinpath('locale')
    if not LOCALE_DIR.is_dir():
        LOCALE_DIR = None

<<<<<<< HEAD
DEFAULT_LOCALE_DEF = 'en_US'
DEFAULT_LOCALE = babel.core.default_locale()
if not DEFAULT_LOCALE:
    DEFAULT_LOCALE = DEFAULT_LOCALE_DEF
=======
DEFAULT_LOCALE = default_locale()
>>>>>>> b4488526

__mo_file__ = gettext.find(DOMAIN, str(LOCALE_DIR))
if __mo_file__:
    try:
        with open(__mo_file__, 'rb') as F:
            XLATOR = Translations(F, DOMAIN)
    except IOError:
        XLATOR = gettext.NullTranslations()
else:
    XLATOR = gettext.NullTranslations()

CUR_BABEL_VERSION = LooseVersion(babel.__version__)
NEWER_BABEL_VERSION = LooseVersion('2.6.0')

SUPPORTED_LANGS = (
    'de_DE',
    'en_US'
)

_ = XLATOR.gettext


<<<<<<< HEAD
=======
# =============================================================================
def format_list(lst, do_repr=False, style='standard', locale=DEFAULT_LOCALE):
    """
    Format the items in `lst` as a list.
    :param lst: a sequence of items to format in to a list
    :param locale: the locale
    """
    if not lst:
        return ''

    my_list = copy.copy(lst)
    if do_repr:
        my_list = []
        for item in lst:
            my_list.append('{!r}'.format(item))

    if CUR_BABEL_VERSION < NEWER_BABEL_VERSION:
        return babel.lists.format_list(my_list, locale=locale)
    return babel.lists.format_list(my_list, style=style, locale=locale)


>>>>>>> b4488526
# =============================================================================
def format_list(lst, do_repr=False, style='standard', locale=DEFAULT_LOCALE):
    """
    Format the items in `lst` as a list.
    :param lst: a sequence of items to format in to a list
    :param locale: the locale
    """
    if not lst:
        return ''

    my_list = copy.copy(lst)
    if do_repr:
        my_list = []
        for item in lst:
            my_list.append('{!r}'.format(item))

    if CUR_BABEL_VERSION < NEWER_BABEL_VERSION:
        return babel.lists.format_list(my_list, locale=locale)
    return babel.lists.format_list(my_list, style=style, locale=locale)


# =============================================================================
if __name__ == "__main__":

    print(_("Module directory: {!r}").format(__module_dir__))
    print(_("Base directory: {!r}").format(__base_dir__))
    print(_("Locale directory: {!r}").format(LOCALE_DIR))
    print(_("Locale domain: {!r}").format(DOMAIN))
    print(_("Found .mo-file: {!r}").format(__mo_file__))

# =============================================================================

# vim: tabstop=4 expandtab shiftwidth=4 softtabstop=4<|MERGE_RESOLUTION|>--- conflicted
+++ resolved
@@ -21,24 +21,15 @@
 
 # Third party modules
 import babel
-<<<<<<< HEAD
-import babel.lists
-#from babel.core import Locale
-=======
 from babel.core import default_locale
 import babel.lists
->>>>>>> b4488526
 from babel.support import Translations
 
 DOMAIN = 'fb_tools'
 
 LOG = logging.getLogger(__name__)
 
-<<<<<<< HEAD
-__version__ = '1.1.6'
-=======
-__version__ = '1.2.2'
->>>>>>> b4488526
+__version__ = '1.2.3'
 
 __me__ = Path(__file__).resolve()
 __module_dir__ = __me__.parent
@@ -50,14 +41,10 @@
     if not LOCALE_DIR.is_dir():
         LOCALE_DIR = None
 
-<<<<<<< HEAD
 DEFAULT_LOCALE_DEF = 'en_US'
-DEFAULT_LOCALE = babel.core.default_locale()
+DEFAULT_LOCALE = default_locale()
 if not DEFAULT_LOCALE:
     DEFAULT_LOCALE = DEFAULT_LOCALE_DEF
-=======
-DEFAULT_LOCALE = default_locale()
->>>>>>> b4488526
 
 __mo_file__ = gettext.find(DOMAIN, str(LOCALE_DIR))
 if __mo_file__:
@@ -80,8 +67,6 @@
 _ = XLATOR.gettext
 
 
-<<<<<<< HEAD
-=======
 # =============================================================================
 def format_list(lst, do_repr=False, style='standard', locale=DEFAULT_LOCALE):
     """
@@ -103,7 +88,6 @@
     return babel.lists.format_list(my_list, style=style, locale=locale)
 
 
->>>>>>> b4488526
 # =============================================================================
 def format_list(lst, do_repr=False, style='standard', locale=DEFAULT_LOCALE):
     """
@@ -132,6 +116,7 @@
     print(_("Base directory: {!r}").format(__base_dir__))
     print(_("Locale directory: {!r}").format(LOCALE_DIR))
     print(_("Locale domain: {!r}").format(DOMAIN))
+    print(_("Default Locale: {!r}").format(DEFAULT_LOCALE))
     print(_("Found .mo-file: {!r}").format(__mo_file__))
 
 # =============================================================================
