--- conflicted
+++ resolved
@@ -41,14 +41,10 @@
     if not LOCALE_DIR.is_dir():
         LOCALE_DIR = None
 
-<<<<<<< HEAD
 DEFAULT_LOCALE_DEF = 'en_US'
 DEFAULT_LOCALE = babel.core.default_locale()
 if not DEFAULT_LOCALE:
     DEFAULT_LOCALE = DEFAULT_LOCALE_DEF
-=======
-DEFAULT_LOCALE = default_locale()
->>>>>>> dcea0166
 
 __mo_file__ = gettext.find(DOMAIN, str(LOCALE_DIR))
 if __mo_file__:
