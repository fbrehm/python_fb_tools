--- conflicted
+++ resolved
@@ -7,13 +7,8 @@
 msgstr ""
 "Project-Id-Version: fb_tools 1.6.3\n"
 "Report-Msgid-Bugs-To: frank@brehm-online.com\n"
-<<<<<<< HEAD
-"POT-Creation-Date: 2019-10-21 15:23+0200\n"
-"PO-Revision-Date: 2019-10-21 15:30+0100\n"
-=======
-"POT-Creation-Date: 2019-08-29 11:26+0200\n"
-"PO-Revision-Date: 2019-08-29 11:30+0100\n"
->>>>>>> 2d024255
+"POT-Creation-Date: 2019-10-21 15:34+0200\n"
+"PO-Revision-Date: 2019-10-21 15:40+0100\n"
 "Last-Translator: Frank Brehm <frank@brehm-online.com>\n"
 "Language: de_DE\n"
 "Language-Team: de_DE <frank@brehm-online.com>\n"
@@ -249,13 +244,8 @@
 msgstr "Dateioptionen"
 
 #: lib/fb_tools/cfg_converter.py:654 lib/fb_tools/cfg_converter.py:661
-<<<<<<< HEAD
 #: lib/fb_tools/get_file_rm_app.py:312 lib/fb_tools/get_vm_app.py:201
 #: lib/fb_tools/get_vm_list_app.py:271 lib/fb_tools/pdns_bulk_rm_app.py:189
-=======
-#: lib/fb_tools/get_file_rm_app.py:312 lib/fb_tools/get_vm_app.py:157
-#: lib/fb_tools/get_vm_list_app.py:161 lib/fb_tools/pdns_bulk_rm_app.py:189
->>>>>>> 2d024255
 #: lib/fb_tools/pdns_bulk_rm_app.py:236
 msgid "FILE"
 msgstr "DATEI"
@@ -348,13 +338,8 @@
 msgid "HJSON output options"
 msgstr "HJSON-Ausgabeoptionen"
 
-<<<<<<< HEAD
 #: lib/fb_tools/cfg_converter.py:857 lib/fb_tools/get_vm_app.py:256
 #: lib/fb_tools/get_vm_list_app.py:331
-=======
-#: lib/fb_tools/cfg_converter.py:857 lib/fb_tools/get_vm_app.py:220
-#: lib/fb_tools/get_vm_list_app.py:216
->>>>>>> 2d024255
 msgid "Starting {a!r}, version {v!r} ..."
 msgstr "Starte {a!r}, Version {v!r} …"
 
@@ -738,7 +723,6 @@
 msgid "Unknown"
 msgstr "Unbekannt"
 
-<<<<<<< HEAD
 #: lib/fb_tools/get_vm_app.py:330
 msgid " 1 disk "
 msgid_plural "{>2} disks"
@@ -750,11 +734,6 @@
 msgid_plural "Disks"
 msgstr[0] "Platte"
 msgstr[1] "Platten"
-=======
-#: lib/fb_tools/get_vm_app.py:228 lib/fb_tools/get_vm_list_app.py:224
-msgid "Closing ..."
-msgstr "Schließe …"
->>>>>>> 2d024255
 
 #: lib/fb_tools/get_vm_app.py:352 lib/fb_tools/get_vm_app.py:368
 msgid "None"
@@ -1146,17 +1125,10 @@
 msgid "Closing {!r} ..."
 msgstr "Schließe {!r} …"
 
-<<<<<<< HEAD
 #: lib/fb_tools/handling_obj.py:760 lib/fb_tools/handling_obj.py:766 lib/fb_tools/vsphere/about.py:271
 #: lib/fb_tools/vsphere/cluster.py:276 lib/fb_tools/vsphere/dc.py:135 lib/fb_tools/vsphere/ds.py:206
 #: lib/fb_tools/vsphere/ds_cluster.py:110 lib/fb_tools/vsphere/iface.py:58
 #: lib/fb_tools/vsphere/network.py:124 lib/fb_tools/vsphere/server.py:537
-=======
-#: lib/fb_tools/handling_obj.py:749 lib/fb_tools/handling_obj.py:755 lib/fb_tools/vsphere/about.py:273
-#: lib/fb_tools/vsphere/cluster.py:276 lib/fb_tools/vsphere/dc.py:135 lib/fb_tools/vsphere/ds.py:206
-#: lib/fb_tools/vsphere/ds_cluster.py:110 lib/fb_tools/vsphere/iface.py:58
-#: lib/fb_tools/vsphere/network.py:124 lib/fb_tools/vsphere/server.py:591
->>>>>>> 2d024255
 msgid "Parameter {t!r} must be a {e}, {v!r} was given."
 msgstr "Der Parameter {t!r} muss ein {e} ein, statt dessen wurde {v!r} übergeben."
 
@@ -1288,19 +1260,12 @@
 msgid "Argument {a} {v!r} must be a {o} object."
 msgstr "Das Argument {a} {v!r} muss ein {o}-Objekt sein."
 
-<<<<<<< HEAD
 #: lib/fb_tools/pdns/record.py:187 lib/fb_tools/pdns/record.py:396 lib/fb_tools/pdns/record.py:771
 #: lib/fb_tools/pdns/record.py:1047 lib/fb_tools/vsphere/cluster.py:261
 #: lib/fb_tools/vsphere/controller.py:175 lib/fb_tools/vsphere/dc.py:120
 #: lib/fb_tools/vsphere/disk.py:273 lib/fb_tools/vsphere/ds.py:324
 #: lib/fb_tools/vsphere/ds_cluster.py:166 lib/fb_tools/vsphere/ether.py:305
 #: lib/fb_tools/vsphere/host.py:490 lib/fb_tools/vsphere/network.py:187 lib/fb_tools/vsphere/vm.py:471
-=======
-#: lib/fb_tools/pdns/record.py:187 lib/fb_tools/pdns/record.py:396 lib/fb_tools/pdns/record.py:770
-#: lib/fb_tools/pdns/record.py:1046 lib/fb_tools/vsphere/cluster.py:261 lib/fb_tools/vsphere/dc.py:120
-#: lib/fb_tools/vsphere/ds.py:324 lib/fb_tools/vsphere/ds_cluster.py:166
-#: lib/fb_tools/vsphere/host.py:473 lib/fb_tools/vsphere/network.py:187 lib/fb_tools/vsphere/vm.py:325
->>>>>>> 2d024255
 msgid "Comparing {} objects ..."
 msgstr "Vergleiche {}-Objekte …"
 
@@ -1782,7 +1747,6 @@
 msgid "Disconnecting from vSphere host {}."
 msgstr "Trenne Verbindung zu vSphere-Host {}."
 
-<<<<<<< HEAD
 #: lib/fb_tools/vsphere/about.py:283 lib/fb_tools/vsphere/cluster.py:300
 #: lib/fb_tools/vsphere/controller.py:274 lib/fb_tools/vsphere/dc.py:154
 #: lib/fb_tools/vsphere/disk.py:386 lib/fb_tools/vsphere/ds.py:237
@@ -1797,15 +1761,6 @@
 msgid "Created {} object:"
 msgstr "Erstelltes {}-Objekt:"
 
-=======
-#: lib/fb_tools/vsphere/about.py:285 lib/fb_tools/vsphere/cluster.py:300
-#: lib/fb_tools/vsphere/dc.py:154 lib/fb_tools/vsphere/ds.py:237
-#: lib/fb_tools/vsphere/ds_cluster.py:127 lib/fb_tools/vsphere/host.py:254
-#: lib/fb_tools/vsphere/host.py:504 lib/fb_tools/vsphere/network.py:148 lib/fb_tools/vsphere/vm.py:355
-msgid "Creating {} object from:"
-msgstr "Erstelle {}-Objekt aus:"
-
->>>>>>> 2d024255
 #: lib/fb_tools/vsphere/cluster.py:308
 msgid "Cluster {c!r} has network {n!r}."
 msgstr "Der Cluster {c!r} hat das Netzwerk {n!r}."
@@ -1887,7 +1842,6 @@
 msgid "Timeout on creating VM {vm!r} after {to:0.1f} seconds."
 msgstr "Timeout bei der Erstellung der VM {vm!r} nach {to:0.1f} Sekunden."
 
-<<<<<<< HEAD
 #: lib/fb_tools/vsphere/ether.py:440
 msgid "Checking class of ethernet card: {!r}"
 msgstr "Überprüfe die Klasse der Ethernet-Karte: {!r}"
@@ -1899,11 +1853,6 @@
 #: lib/fb_tools/vsphere/host.py:510
 msgid "Host {!r} seems to be offline!"
 msgstr "Der Host {!r} scheint offline zu sein!"
-=======
-#: lib/fb_tools/vsphere/host.py:230 lib/fb_tools/vsphere/host.py:488 lib/fb_tools/vsphere/vm.py:340
-msgid "Parameter {t!r} must be a {e}, {v!r} ({vt}) was given."
-msgstr "Der Parameter {t!r} muss ein {e} sein, {v!r} ({vt}) wurde übergeben."
->>>>>>> 2d024255
 
 #: lib/fb_tools/vsphere/iface.py:122
 msgid "Invalid MAC address {!r} for interface given."
@@ -2077,10 +2026,6 @@
 msgstr "Datastore-Cluster-Mappings:"
 
 #: lib/fb_tools/vsphere/server.py:358 lib/fb_tools/vsphere/server.py:418
-<<<<<<< HEAD
-=======
-#: lib/fb_tools/vsphere/server.py:555 lib/fb_tools/vsphere/server.py:730
->>>>>>> 2d024255
 msgid "Found a {} child."
 msgstr "Habe ein {}-Kindobjekt gefunden."
 
@@ -2109,7 +2054,6 @@
 #: lib/fb_tools/vsphere/server.py:436
 msgid "Trying to get all host systems from VSphere ..."
 msgstr "Versuche alle Host-Systeme von VSphere zu ermitteln …"
-<<<<<<< HEAD
 
 #: lib/fb_tools/vsphere/server.py:463 lib/fb_tools/vsphere/server.py:468
 msgid "Found hosts:"
@@ -2130,47 +2074,11 @@
 #: lib/fb_tools/vsphere/server.py:524
 msgid "VSphere VM {!r} not found."
 msgstr "Die VSphere-VM {!r} wurde nicht gefunden."
-=======
-
-#: lib/fb_tools/vsphere/server.py:463 lib/fb_tools/vsphere/server.py:468
-msgid "Found hosts:"
-msgstr "Gefundene Hosts:"
-
-#: lib/fb_tools/vsphere/server.py:474
-msgid "Checking {o}-object in cluster {c!r} ..."
-msgstr "Überprüfe {o}-Objekt in Cluster {c!r} …"
-
-#: lib/fb_tools/vsphere/server.py:501
-msgid "Found host {h!r} in cluster {c!r}."
-msgstr "Fand Host {h!r} in Cluster {c!r}."
-
-#: lib/fb_tools/vsphere/server.py:513
-msgid "Trying to get VM {!r} from VSphere ..."
-msgstr "Versuche die VM {!r} von VSphere zu ermitteln …"
-
-#: lib/fb_tools/vsphere/server.py:529 lib/fb_tools/vsphere/server.py:553
-#: lib/fb_tools/vsphere/server.py:704 lib/fb_tools/vsphere/server.py:728
-msgid "Searching in path {!r} ..."
-msgstr "Suche in Pfad {!r} …"
-
-#: lib/fb_tools/vsphere/server.py:539
-msgid "VSphere VM {!r} not found."
-msgstr "Die VSphere-VM {!r} wurde nicht gefunden."
-
-#: lib/fb_tools/vsphere/server.py:577
-msgid "Found VM {r} summary:"
-msgstr "Gefundene Zusammenfassung der VM {!r}:"
-
-#: lib/fb_tools/vsphere/server.py:579
-msgid "Found VM {!r} config:"
-msgstr "Gefundene Konfiguration der VM {!r}:"
->>>>>>> 2d024255
-
-#: lib/fb_tools/vsphere/server.py:680
+
+#: lib/fb_tools/vsphere/server.py:626
 msgid "Parameter {p!r} => {r!r} seems not to be a regex object."
 msgstr "Der Parameter {p!r} => {r!r} scheint kein Regex-Objekt zu sein."
 
-<<<<<<< HEAD
 #: lib/fb_tools/vsphere/server.py:630
 msgid "Parameter {p1!r} and {p2!r} may not be {w!r} at the same time."
 msgstr "Die Parameter {p1!r} und {p2!r} dürfen nicht gleichzeitig {w!r} sein."
@@ -2184,23 +2092,11 @@
 msgstr "Suche in Pfad {!r} …"
 
 #: lib/fb_tools/vsphere/server.py:667
-=======
-#: lib/fb_tools/vsphere/server.py:684
-msgid "Parameter {p1!r} and {p2!r} may not be {w!r} at the same time."
-msgstr "Die Parameter {p1!r} und {p2!r} dürfen nicht {w!r} zu selben Zeit sein."
-
-#: lib/fb_tools/vsphere/server.py:688
-msgid "Trying to get list of VMs with name pattern {!r} ..."
-msgstr "Versuche eine Liste der VMs mit dem Namensmuster {!r} zu finden …"
-
-#: lib/fb_tools/vsphere/server.py:715
->>>>>>> 2d024255
 msgid "Found one VM with pattern {p!r}."
 msgid_plural "Found {no} VMs with pattern {p!r}."
 msgstr[0] "Eine VM mit dem Namensmuster {p!r} gefunden."
 msgstr[1] "Habe {no} VMs mit dem Namensmuster {p!r} gefunden."
 
-<<<<<<< HEAD
 #: lib/fb_tools/vsphere/server.py:702
 msgid "Checking VM {!r} ..."
 msgstr "Überprüfe VM {!r} …"
@@ -2326,139 +2222,11 @@
 msgstr "Es können höchjstens 6 Platten erstellt werden, aber {} wurden übergeben."
 
 #: lib/fb_tools/vsphere/server.py:1131
-=======
-#: lib/fb_tools/vsphere/server.py:755
-msgid "Checking VM {!r} ..."
-msgstr "Überprüfe VM {!r} …"
-
-#: lib/fb_tools/vsphere/server.py:758
-msgid "Checking VM {!r} for being a template ..."
-msgstr "Überprüfe VM {!r}, ob sie eine Vorlage ist …"
-
-#: lib/fb_tools/vsphere/server.py:760
-msgid "Checking VM {!r} for being not a template ..."
-msgstr "Überprüfe VM {!r}, ob sie keine Vorlage ist …"
-
-#: lib/fb_tools/vsphere/server.py:768
-msgid "Checking VM {!r} for pattern."
-msgstr "Überprüfe VM {!r} nach Muster."
-
-#: lib/fb_tools/vsphere/server.py:771
-msgid "Found VM {!r}."
-msgstr "Habe VM {!r} gefunden."
-
-#: lib/fb_tools/vsphere/server.py:803
-msgid "VM {!r} is already powered on."
-msgstr "Die VM {!r} ist bereits eingeschaltet."
-
-#: lib/fb_tools/vsphere/server.py:806
-msgid "Powering on VM {!r} ..."
-msgstr "Schalte VM {!r} ein …"
-
-#: lib/fb_tools/vsphere/server.py:810
-msgid "VM {!r} successful powered on."
-msgstr "Die VM {!r} wurde erfolgreich eingeschaltet."
-
-#: lib/fb_tools/vsphere/server.py:834
-msgid "VM {!r} is already powered off."
-msgstr "Die VM {!r} ist bereits ausgeschaltet."
-
-#: lib/fb_tools/vsphere/server.py:837
-msgid "Powering off VM {!r} ..."
-msgstr "Schalte VM {!r} aus …"
-
-#: lib/fb_tools/vsphere/server.py:841
-msgid "VM {!r} successful powered off."
-msgstr "Die VM {!r} wurde erfolgreich ausgeschaltet."
-
-#: lib/fb_tools/vsphere/server.py:849
-msgid "Ensuring existence of VSphere VM folders:"
-msgstr "Stelle Existenz von VSphere VM-Ordnern sicher:"
-
-#: lib/fb_tools/vsphere/server.py:866
-msgid "Trying to get VM folder object for path {!r}."
-msgstr "Versuche das VM-Ordnerobjekt für den Pfad {!r} zu erhalten."
-
-#: lib/fb_tools/vsphere/server.py:891
-msgid "Checking single VM folder {i}: {f!r}."
-msgstr "Überprüfe einfachen VM-Ordner {i}: {f!r}."
-
-#: lib/fb_tools/vsphere/server.py:902
-msgid "Found VM folder {n}, parent: {p}"
-msgstr "Habe VM-Ordner {n} gefunden, Eltern-Ordner: {p}"
-
-#: lib/fb_tools/vsphere/server.py:920
-msgid "Ensuring existence of VSphere VM folder {!r}."
-msgstr "Stelle Existenz des VSphere-VM-Ordners {!r} sicher."
-
-#: lib/fb_tools/vsphere/server.py:945
-msgid "VM Folder {!r} already exists."
-msgstr "Der VM-Ordner {!r} existiert bereits."
-
-#: lib/fb_tools/vsphere/server.py:947
-msgid "Creating VM folder {!r} ..."
-msgstr "Erstelle VM-Ordner {!r} …"
-
-#: lib/fb_tools/vsphere/server.py:949
-msgid "Simulation mode, don't creating it."
-msgstr "Simulationsmodus, erstelle ihn nicht."
-
-#: lib/fb_tools/vsphere/server.py:965
-msgid "Waiting for tasks to finish ..."
-msgstr "Warte auf Beendigung der Tasks …"
-
-#: lib/fb_tools/vsphere/server.py:977
-msgid "Waiting at most {m} seconds for tasks {t} to finish ..."
-msgstr "Warte maximal {m} Sekunden auf die Beendigung der Tasks {t} …"
-
-#: lib/fb_tools/vsphere/server.py:980
-msgid "Waiting for tasks {} to finish ..."
-msgstr "Warte auf Beendigung der Tasks {} …"
-
-#: lib/fb_tools/vsphere/server.py:1000
-msgid "Waiting ..."
-msgstr "Warten …"
-
-#: lib/fb_tools/vsphere/server.py:1034
-msgid "Creating VM {!r} ..."
-msgstr "Erstelle VM {!r} …"
-
-#: lib/fb_tools/vsphere/server.py:1037
-msgid "Simulation mode - VM {!r} will not be created."
-msgstr "Simulations-Modus - die VM {!r} wird nicht erstellt."
-
-#: lib/fb_tools/vsphere/server.py:1055
-msgid "Generating create spec for VM {!r} ..."
-msgstr "Generiere Erstellungs-Spec für VM {!r} …"
-
-#: lib/fb_tools/vsphere/server.py:1063
-msgid "Datastore path: {!r}"
-msgstr "Datastore-Pfad: {!r}"
-
-#: lib/fb_tools/vsphere/server.py:1066
-msgid "VM path name: {!r}"
-msgstr "VM-Pfadname: {!r}"
-
-#: lib/fb_tools/vsphere/server.py:1116
-msgid "Generated VM config:"
-msgstr "Generierte VM-Konfiguration:"
-
-#: lib/fb_tools/vsphere/server.py:1125
-msgid "Given disksize {!r} must be greater than zero."
-msgstr "Die gegebene Plattengröße muss größer als Null sein."
-
-#: lib/fb_tools/vsphere/server.py:1138
-msgid "There may be created at most 6 disks, but {} were given."
-msgstr "Es können höchjstens 6 Platten erstellt werden, aber {} wurden übergeben."
-
-#: lib/fb_tools/vsphere/server.py:1152
->>>>>>> 2d024255
 msgid "Generating spec for SCSI controller and one disk: {d}"
 msgid_plural "Generating spec for SCSI controller and {n} disks: {d}"
 msgstr[0] "Generiere Spec für SCSI-Controller und eine Disk: {d}"
 msgstr[1] "Generiere Spec für SCSI-Controller und {n} Disks: {d}"
 
-<<<<<<< HEAD
 #: lib/fb_tools/vsphere/server.py:1134
 msgid "Generating spec for SCSI controller without disks."
 msgstr "Generiere Spec für SCSI-Controller ohne Disks."
@@ -2476,31 +2244,9 @@
 msgstr "Definierte Netzwerkschnittstelle:"
 
 #: lib/fb_tools/vsphere/server.py:1209
-=======
-#: lib/fb_tools/vsphere/server.py:1155
-msgid "Generating spec for SCSI controller without disks."
-msgstr "Generiere Spec für SCSI-Controller ohne Disks."
-
-#: lib/fb_tools/vsphere/server.py:1180
-msgid "Adding spec for disk {n!r} with {gb} GiB => {kb} KiByte."
-msgstr "Füge Spec für Disk {n!r} mit {gb} GiB => {kb} KiByte hinzu."
-
-#: lib/fb_tools/vsphere/server.py:1215
-msgid "Invalid Interface description {!r} given."
-msgstr "Ungültige Interface-Beschreibung {!r} übergeben."
-
-#: lib/fb_tools/vsphere/server.py:1226
-msgid "Defined interface:"
-msgstr "Definierte Netzwerkschnittstelle:"
-
-#: lib/fb_tools/vsphere/server.py:1230
->>>>>>> 2d024255
 msgid "Adding spec for network interface {d!r} (Network {n!r}, MAC: {m!r}, summary: {s!r})."
 msgstr ""
-"Füge Spec für Netzwerkschnittstelle {d!r} (Netzwerk {n!r}, MAC: {m!r}, Zusammenfassung: {s!r}) "
-"hinzu."
-
-<<<<<<< HEAD
+
 #: lib/fb_tools/vsphere/server.py:1261
 msgid "Purging VM {!r} ..."
 msgstr "Lösche VM {!r} vollständig …"
@@ -2558,48 +2304,5 @@
 msgstr ""
 
 #: lib/fb_tools/xlate.py:120
-=======
-#: lib/fb_tools/vsphere/server.py:1282
-msgid "Purging VM {!r} ..."
-msgstr "Lösche VM {!r} vollständig …"
-
-#: lib/fb_tools/vsphere/server.py:1286
-msgid "VM {!r} successful removed."
-msgstr "VM {!r} wurde erfolgreich gelöscht."
-
-#: lib/fb_tools/vsphere/server.py:1317
-msgid "Did not found virtual ethernet device No. {no} (found {count} devices)."
-msgstr "Virtuelles Ethernet-Device Nummer {no} wurde nicht gefunden (es wurden {count} Devices gefunden)."
-
-#: lib/fb_tools/vsphere/server.py:1336
-msgid "Changes of MAC address:"
-msgstr "Ändern von MAC-Adressen:"
-
-#: lib/fb_tools/vsphere/server.py:1340
-msgid "Successful changed MAC address of VM {v!r} to {m!r}."
-msgstr "Erfolgreich MAC-Adresse der VM {v!r} auf {m!r} geändert."
-
-#: lib/fb_tools/vsphere/vm.py:402
-msgid "Created {} object:"
-msgstr "Erstelltes {}-Objekt:"
-
-#: lib/fb_tools/xlate.py:94
-msgid "Module directory: {!r}"
-msgstr "Modul-Verzeichnis: {!r}"
-
-#: lib/fb_tools/xlate.py:95
-msgid "Base directory: {!r}"
-msgstr "Basis-Verzeichnis: {!r}"
-
-#: lib/fb_tools/xlate.py:96
-msgid "Locale directory: {!r}"
-msgstr "Verzeichnis für Locales: {!r}"
-
-#: lib/fb_tools/xlate.py:97
-msgid "Locale domain: {!r}"
-msgstr "Locale-Domäne: {!r}"
-
-#: lib/fb_tools/xlate.py:98
->>>>>>> 2d024255
 msgid "Found .mo-file: {!r}"
 msgstr "Gefundene .mo-Datei: {!r}"
