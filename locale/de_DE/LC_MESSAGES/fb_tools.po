# German (Germany) translations for fb_tools.
# Copyright (C) 2021 Frank Brehm, Berlin
# This file is distributed under the same license as the fb_tools project.
<<<<<<< HEAD
# Frank Brehm <frank@brehm-online.com>, 2020.
=======
# Frank Brehm <frank.brehm@pixelpark.com>, 2021.
>>>>>>> 73054cb7
#
msgid ""
msgstr ""
"Project-Id-Version: fb_tools 1.8.3\n"
"Report-Msgid-Bugs-To: frank@brehm-online.com\n"
<<<<<<< HEAD
"POT-Creation-Date: 2020-11-28 20:25+0100\n"
"PO-Revision-Date: 2019-12-04 13:00+0100\n"
=======
"POT-Creation-Date: 2021-11-17 11:28+0100\n"
"PO-Revision-Date: 2021-11-17 11:30+0100\n"
>>>>>>> 73054cb7
"Last-Translator: Frank Brehm <frank@brehm-online.com>\n"
"Language: de_DE\n"
"Language-Team: de_DE <frank@brehm-online.com>\n"
"Plural-Forms: nplurals=2; plural=(n != 1)\n"
"MIME-Version: 1.0\n"
"Content-Type: text/plain; charset=utf-8\n"
"Content-Transfer-Encoding: 8bit\n"
"Generated-By: Babel 2.6.0\n"

#: bin/get-file-to-remove:84
msgid ""
"{c}-Object:\n"
"{a}"
msgstr ""
"{c}-Objekt:\n"
"{a}"

#: lib/fb_tools/app.py:86 lib/fb_tools/get_vm_list_app.py:338
msgid "Got a {c} for pattern {p!r}: {e}"
msgstr "Habe ein(e) {c} zum Suchmuster {p!r} erhalten: {e}"

#: lib/fb_tools/app.py:111
msgid "The path {!r} must be an absolute path."
msgstr "Der Pfad muss ein absoluter Pfad sein."

#: lib/fb_tools/app.py:117
msgid "The directory {!r} does not exists."
msgstr "Das Verzeichnis {!r} existiert nicht."

#: lib/fb_tools/app.py:121
msgid "The given path {!r} exists, but is not a directory."
msgstr "Der angegebene Pfad {!r} existiert, ist aber kein Verzeichnis."

#: lib/fb_tools/app.py:125
msgid "The given directory {!r} is not readable."
msgstr "Das angegebene Verzeichnis {!r} ist nicht lesbar."

#: lib/fb_tools/app.py:129
msgid "The given directory {!r} is not writeable."
msgstr "In das angegebene Verzeichnis {!r} kann nicht geschrieben werden."

#: lib/fb_tools/app.py:144
msgid "Forced execution - whatever it means."
msgstr "Forcierte Ausführung, was auch immer das bedeuten mag."

#: lib/fb_tools/app.py:223
msgid "Invalid env_prefix {!r} given - it may not be empty."
msgstr "Ungültiger env_prefix {!r} übergeben - er darf nicht leer sein."

#: lib/fb_tools/app.py:227
msgid ""
"Invalid characters found in env_prefix {!r}, only alphanumeric characters and digits and "
"underscore (this not as the first character) are allowed."
msgstr ""
"Ungültige Zeichen in env_prefix {!r} gefunden, nur alphanumerische Zeichen und Unterstriche "
"(diese aber nicht als erstes Zeichen) sind erlaubt."

#: lib/fb_tools/app.py:238
msgid "Unknown and undescriped application."
msgstr "Unbekannte und nicht beschriebene Anwendung."

#: lib/fb_tools/app.py:263
msgid "Wrong exit_value {!r}, must be >= 0."
msgstr "Falscher Wert für exit_value {!r}, muss größer als oder gleich Null sein."

#: lib/fb_tools/app.py:493
msgid "Trying to get {} via console ..."
msgstr "Versuche {} über die Konsole zu bekommen …"

#: lib/fb_tools/app.py:508
msgid "Got a signal {}."
msgstr "Erhielt ein Signal {}."

#: lib/fb_tools/app.py:511
msgid "Got a signal {n!r} ({s})."
msgstr "Erhielt ein Signal {n!r} ({s})."

#: lib/fb_tools/app.py:518
msgid "Exit on signal {n!r} ({s})."
msgstr "Beendigung auf Signal {n!r} ({s})."

#: lib/fb_tools/app.py:526
msgid "Tweaking signal handlers."
msgstr "Schraube an den Signalhandlern."

#: lib/fb_tools/app.py:532
msgid "Setting signal handler for {n!r} ({s})."
msgstr "Setze Signalhandler für {n!r} ({s})."

#: lib/fb_tools/app.py:543
msgid "Enter "
msgstr "Eingabe von "

#: lib/fb_tools/app.py:550
msgid "Repeat enter "
msgstr "Wiederholen der Eingabe von "

#: lib/fb_tools/app.py:560
msgid "{n} and repeated {n} did not match."
msgstr "{n} und das wiederholte {n} stimmen nicht überein."

#: lib/fb_tools/app.py:564
msgid "Restoring original signal handlers."
msgstr "Stelle original Signalhandler wieder her."

#: lib/fb_tools/app.py:569
msgid "Got {n!r}: {s!r}"
msgstr "Erhielt {n!r}: {s!r}"

#: lib/fb_tools/app.py:619
msgid "The application is not completely initialized."
msgstr "Die Anwendung ist nicht vollständig initialisiert."

#: lib/fb_tools/app.py:630
msgid "Object {!r} seems not to be completely initialized."
msgstr "Das {!r}-Objekt scheit noch nicht vollständig initialisiert zu sein."

#: lib/fb_tools/app.py:640
msgid "Ending."
msgstr "Beenden."

#: lib/fb_tools/app.py:659
msgid "Executing {} ..."
msgstr "Führe {} aus …"

#: lib/fb_tools/app.py:681
msgid "General options"
msgstr "Allgemeine Optionen"

#: lib/fb_tools/app.py:685
msgid "Simulation mode, nothing is really done."
msgstr "Simulations-Modus, es wird nichts wirklich verändert."

#: lib/fb_tools/app.py:696
msgid "Use colored output for messages."
msgstr "Verwenden kolorierter Ausgabe für Mitteilungen."

#: lib/fb_tools/app.py:703
msgid "Increase the verbosity level"
msgstr "Erhöhen des Ausführichkeits-Niveaus"

#: lib/fb_tools/app.py:708
msgid "Silent execution, only warnings and errors are emitted."
msgstr "Stillschweigende Ausführung, nur Warnungen und Fehler werden ausgegeben."

#: lib/fb_tools/app.py:713
msgid "Show this help message and exit."
msgstr "Zeigt diesen Hilfe-Bildschirm und beendet sich."

#: lib/fb_tools/app.py:717
msgid "Display brief usage message and exit."
msgstr "Zeigt eine kurze Darstellug zur Verwendung und beendet sich."

#: lib/fb_tools/app.py:719
#, python-format
msgid "Version of %(prog)s: {}"
msgstr "Version von %(prog)s: {}"

#: lib/fb_tools/app.py:722
msgid "Show program's version number and exit."
msgstr "Stellt die Programm-Version dar und beendet sich."

#: lib/fb_tools/app.py:856
msgid "Starting in:"
msgstr "Start in:"

#: lib/fb_tools/app.py:878
msgid "Aborted by user interrupt."
msgstr "Abbruch durch Benutzer-Unterbrechung."

<<<<<<< HEAD
#: lib/fb_tools/cfg_converter.py:80
msgid "The input file is not existing"
msgstr "Die Input-Datei existiert nicht"

#: lib/fb_tools/cfg_converter.py:91
msgid "The input file is not readable"
msgstr "Die Input-Datei ist nicht lesbar"

#: lib/fb_tools/cfg_converter.py:111
msgid "The configuration file type may not be None."
msgstr "Der Typ der Konfigurationssdatei darf nicht None sein."

#: lib/fb_tools/cfg_converter.py:116
msgid "The configuration file type must be one of {l}, given {g!r}."
msgstr "Der Typ der Konfigurationssdatei muss einer aus {l} sein, gegeben wurde {g!r}."

#: lib/fb_tools/cfg_converter.py:186
msgid "The value for {l!r} may be at least {m}, {v} were given."
msgstr "Der Wert für {l!r} muss wenigstens {m} groß sein, {v} wurden gegeben."

#: lib/fb_tools/cfg_converter.py:191
msgid "The value for {l!r} may be at most {m}, {v} were given."
msgstr "Der Wert für {l!r} darf höchsten {m} groß sein, {v} wurden gegeben."

#: lib/fb_tools/cfg_converter.py:218
msgid "The YAML style type must be one of {l}, given {g!r}."
msgstr "Der YAML-Stiltyp muss einer aus {l} sein, {g!r} wurden gegeben."

#: lib/fb_tools/cfg_converter.py:271
msgid ""
"Converts the given configuration file from the given input format into the given output format "
"and print it out to {o} or into a given output file."
msgstr ""
"Konvertiert die übergebene Konfigurationsdatei vom gegebenen Eingabeformat in das übergebene "
"Ausgabeformat und gibt sie auf {o} oder in die gegebene Ausgabedatei aus."

#: lib/fb_tools/cfg_converter.py:329
msgid "Invalid input configuration type {!r}"
msgstr "Ungültiger Typ der Eingabedatei."

#: lib/fb_tools/cfg_converter.py:346
msgid "Invalid target configuration type {!r}"
msgstr "Ungültiger Typ der Ausgabedatei {!r}"

#: lib/fb_tools/cfg_converter.py:406
msgid "The maximum width of generated YAML files must be at least {m} characters, {v!r} are given."
msgstr ""
"Die maximale Breite der generierten YAML-Datei muss wenigstens {m} Zeichen groß sein, {v!r} "
"wurden übergeben."

#: lib/fb_tools/cfg_converter.py:411
msgid "The maximum width of generated YAML files must be at most {m} characters, {v!r} are given."
msgstr ""
"Die maximale Breite der generierten YAML-Datei darf höchstens {m} Zeichen groß sein, {v!r} "
"wurden übergeben."

#: lib/fb_tools/cfg_converter.py:427
msgid "The indention of generated YAML files must be at least {m} characters, {v!r} are given."
msgstr ""
"Die Einrückung der generierten YAML-Datei muss wenigstens {m} Zeichen groß sein, {v!r} wurden "
"übergeben."

#: lib/fb_tools/cfg_converter.py:432
msgid "The indention of generated YAML files must be at most {m} characters, {v!r} are given."
msgstr ""
"Die Einrückung der generierten YAML-Datei darf höchstens {m} Zeichen groß sein, {v!r} wurden "
"übergeben."

#: lib/fb_tools/cfg_converter.py:472
msgid "The default style on ouput YAML must be one of {l}, but {v!r} was given."
msgstr "Der Vorgabe-Stil der YAML-Ausgabe muss einer aus {l} sein, aber {v!r} wurden übergeben."

#: lib/fb_tools/cfg_converter.py:523
msgid "The linebreak used in ouput YAML must be one of {l}, but {v!r} was given."
msgstr "Der Zeilenumbruch im Ausgabe-YAML muss einer aus {l} sein, aber {v!r} wurden übergeben."

#: lib/fb_tools/cfg_converter.py:629 lib/fb_tools/cfg_converter.py:635
msgid "Loading module {!r} ..."
msgstr "Lade Modul {!r} ..."

#: lib/fb_tools/cfg_converter.py:651
msgid "File options"
msgstr "Dateioptionen"

#: lib/fb_tools/cfg_converter.py:654 lib/fb_tools/cfg_converter.py:661
#: lib/fb_tools/ddns/__init__.py:256 lib/fb_tools/get_file_rm_app.py:312
#: lib/fb_tools/get_vm_app.py:201 lib/fb_tools/get_vm_list_app.py:315
#: lib/fb_tools/pdns_bulk_rm_app.py:189 lib/fb_tools/pdns_bulk_rm_app.py:236
msgid "FILE"
msgstr "DATEI"

#: lib/fb_tools/cfg_converter.py:655
msgid "The filename of the input file. Use {i!r} to read from {f} (which is the default)."
msgstr "Der Dateiname der Eingabedatei. Verwende {i!r}, um von {f} zu lesen (was die Vorgabe ist)."

#: lib/fb_tools/cfg_converter.py:662
msgid "The filename of the output file. Use {i!r} to write to {f} (which is the default)."
msgstr "Der Dateiname der Ausgabedatei. Verwende {i!r}, um auf {f} zu schreiben (was die Vorgabe ist)."

#: lib/fb_tools/cfg_converter.py:669
msgid "Converting options"
msgstr "Konvertierungsoptionen"

#: lib/fb_tools/cfg_converter.py:675 lib/fb_tools/cfg_converter.py:685
msgid "CFG_TYPE"
msgstr "KONFIG_TYP"

#: lib/fb_tools/cfg_converter.py:678
msgid "The configuration type of the source, must be one of {}."
msgstr "Der Konfigurationstyp der Eingabe, muss einer aus {} sein."

#: lib/fb_tools/cfg_converter.py:688
msgid "The configuration type of the target, must be one of {}."
msgstr "Der Konfigurationstyp der Ausgabe, muss einer aus {} sein."

#: lib/fb_tools/cfg_converter.py:703
msgid "YAML output options"
msgstr "YAML-Ausgabeoptionen"

#: lib/fb_tools/cfg_converter.py:708
msgid "The maximum width of generated lines on YAML output (Default: {})."
msgstr "Die Maximalbreite der Zeilen der generierten YAML-Ausgabe (Vorgabe: {})."

#: lib/fb_tools/cfg_converter.py:714
msgid "The indention of generated YAML output (Default: {})."
msgstr "Die Einrückung der generierten YAML-Ausgabe (Vorgabe: {})."

#: lib/fb_tools/cfg_converter.py:719
msgid "Include export tag type in YAML output."
msgstr "Füge die Exporttyp-Markierungen in die YAML-Ausgabe ein."

#: lib/fb_tools/cfg_converter.py:723
msgid "Print a collection as flow in YAML output."
msgstr "Gebe eine Kollektion als Flußausgabe in der YAML-Ausgabe aus."

#: lib/fb_tools/cfg_converter.py:727
msgid "STYLE"
msgstr "STIL"

#: lib/fb_tools/cfg_converter.py:729
msgid "The style of the scalars in YAML output, may be be one of {}."
msgstr "Der Stil der Skalare in der YAML-Ausgabe, muss einer von {} sein."

#: lib/fb_tools/cfg_converter.py:734
msgid "Don't print an explicit start marker in YAML output."
msgstr "Keine explizite Starmarkiering in der YAML-Ausgabe ausgeben."

#: lib/fb_tools/cfg_converter.py:738
msgid "Print an explicit end marker in YAML output."
msgstr "Gebe eine explizite Ende-Markierung in der YAML-Ausgabe aus."

#: lib/fb_tools/cfg_converter.py:746
msgid "JSON output options"
msgstr "JSON-Ausgabeoptionen"

#: lib/fb_tools/cfg_converter.py:750 lib/fb_tools/cfg_converter.py:776
msgid "The {} output is guaranteed to have all incoming non-ASCII characters escaped."
msgstr "In der {}-Ausgabe werden alle Nicht-ASCII-Zeichen garantiert escaped."

#: lib/fb_tools/cfg_converter.py:755 lib/fb_tools/cfg_converter.py:781
msgid ""
"The indention of the {} output. If given an positive integer value, these number of characters "
"are indented. I given '0', a negative integer or  an empty string (''), only newlines are "
"inserted. If a non empty string is given, this will be used as indention. If omitted, the most "
"compact form without newlines a.s.o. will be generated."
msgstr ""
"Die Einrückung in der {}-Ausgabe. Wenn eine positive Integerzahl übergeben wird, wird die die "
"Anzahl von Zeichen eingerückt. Wenn '0', eine negative Zahl oder eine leere Zeichenkette "
"übergeben wird, werden nur Zeilenumbrüche eingefügt. Wenn die Option weggelassen wird, wird die "
"kompakteste Form, ohne Zeilenumbrüche usw. generiert."

#: lib/fb_tools/cfg_converter.py:764 lib/fb_tools/cfg_converter.py:790
msgid "The keys of dictionaries will be sorted in {} output."
msgstr "Die Schlüssel von Dictionaries in der {}-Ausgabe werden sortiert."

#: lib/fb_tools/cfg_converter.py:772
msgid "HJSON output options"
msgstr "HJSON-Ausgabeoptionen"

#: lib/fb_tools/cfg_converter.py:857 lib/fb_tools/ddns/myip_app.py:139
#: lib/fb_tools/ddns/update_app.py:275 lib/fb_tools/get_vm_app.py:256
#: lib/fb_tools/get_vm_list_app.py:386
msgid "Starting {a!r}, version {v!r} ..."
msgstr "Starte {a!r}, Version {v!r} …"

#: lib/fb_tools/cfg_converter.py:894
msgid "Interpreted content of {!r}:"
msgstr "Interpretierter Inhalt von {!r}:"

#: lib/fb_tools/cfg_converter.py:899 lib/fb_tools/cfg_converter.py:921
#: lib/fb_tools/cfg_converter.py:936
msgid "Loading content from {!r} format."
msgstr "Lade Inhalt aus {!r}-Format."

#: lib/fb_tools/cfg_converter.py:955
msgid "Generated output:"
msgstr "Generierte Ausgabe:"

#: lib/fb_tools/cfg_converter.py:965 lib/fb_tools/cfg_converter.py:981
#: lib/fb_tools/cfg_converter.py:1015
msgid "Dumping content to {!r} format."
msgstr "Gebe Inhalt in {!r}-Format aus."

#: lib/fb_tools/common.py:151
=======
#: lib/fb_tools/collections.py:61
msgid "Item {item!r} must be of type {must!r}, but is of type {cls!r} instead."
msgstr "Der Eintrag {item!r} muss vom Typ {must!r} sein, ist aber statt dessen vom Typ {cls!r}."

#: lib/fb_tools/collections.py:80
msgid "Object {o!r} is not a {e} object."
msgstr "Das Objekt {o!r} ist kein {e}-Objekt."

#: lib/fb_tools/collections.py:97
msgid "Key {key!r} must be of type {must!r}, but is of type {cls!r} instead."
msgstr "Der Schlüssel muss vom Typ {must!r} sein, ist aber statt dessen vom Typ {cls!r}."

#: lib/fb_tools/collections.py:113
msgid "Object is neither a {m} object, nor a sequential object, but a {o!r} object instead."
msgstr ""
"Das Objekt ist weder ein {m}-Objekt noch ein sequentielles Objekt, aber statt dessen vom Typ "
"{o!r}."

#: lib/fb_tools/collections.py:131
msgid "Key {!r} is not existing."
msgstr "Der Schlüssel {!r} existiert nicht."

#: lib/fb_tools/collections.py:149 lib/fb_tools/collections.py:167
msgid "Could update {ex} with {i!r}: {m}"
msgstr "Konnte {ex} nicht mit {i!r} updaten: {m}"

#: lib/fb_tools/collections.py:190
msgid "Parameter {p!r} is not a sequence type, but a {c!r} object instead."
msgstr "DerParameter {p!r} ist kein sequentieller Typ, aber statt dessen vom Typ {c!r}."

#: lib/fb_tools/collections.py:999
msgid "The method {met}() expected at most {max} arguments, got {got}."
msgstr "Die Methode {met}() erwartet höchstens {max} Argumente, hat aber {got} erhalten."

#: lib/fb_tools/common.py:154
>>>>>>> 73054cb7
msgid "{} is a tty."
msgstr "{} ist ein tty."

#: lib/fb_tools/common.py:158
msgid "Platform is Windows and not ansi_term."
msgstr "Die Plattform ist Windows und nicht ansi_term."

#: lib/fb_tools/common.py:162
msgid "{} is not a tty."
msgstr "{} ist kein tty."

#: lib/fb_tools/common.py:558
msgid "Given value is {!r}."
msgstr "Der übergebene Wert ist {!r}."

#: lib/fb_tools/common.py:597
msgid "Could not determine bytes in {!r}."
msgstr "Konnte die Bytes nicht in {!r} ermitteln."

#: lib/fb_tools/common.py:682
msgid "Couldn't detect unit {!r}."
msgstr "Konnte die Maßeinheit in {!r} nicht ermitteln."

#: lib/fb_tools/common.py:785
msgid "Argument {a!r} must be of type {t1!r} or {t2!r}."
msgstr "Das Argument {a!r} muss vom Typ {t1!r} oder {t2!r} sein."

#: lib/fb_tools/config.py:69 lib/fb_tools/get_file_rm_app.py:392
msgid "File {!r} does not exists."
msgstr "Die Datei {!r} existiert nicht."

#: lib/fb_tools/config.py:72 lib/fb_tools/get_file_rm_app.py:401
msgid "File {!r} is not a regular file."
msgstr "Die Datei {!r} ist keine reguläre Datei."

#: lib/fb_tools/config.py:128
msgid "Encoding {v!r} must be a {s!r} object, but is a {c!r} object instead."
msgstr "Die Kodierung {v!r} muss ein {s!r}-Objekt sein, ist aber statt dessen ein {c!r}-Objekt."

#: lib/fb_tools/config.py:146
msgid "A configuration directory may not be None."
msgstr "Ein Konfigurations-Verzeichnis darf nicht None sein."

#: lib/fb_tools/config.py:162
msgid "A configuration file may not be None."
msgstr "Eine Konfigurations-Datei darf nicht None sein."

#: lib/fb_tools/config.py:167 lib/fb_tools/config.py:175
msgid "Configuration file {!r} exists, but is not a regular file."
msgstr "Die Konfigurations-Datei {!r} existiert, ist aber keine reguläre Datei."

#: lib/fb_tools/config.py:207
msgid "Searching for {!r} ..."
msgstr "Suche nach {!r} …"

#: lib/fb_tools/config.py:209
msgid "Configuration file {!r} not found."
msgstr "Die Konfigurations-Datei {!r} wurde nicht gefunden."

#: lib/fb_tools/config.py:211
msgid "Configuration file error"
msgstr "Konfigurationsdatei-Fehler"

#: lib/fb_tools/config.py:222
msgid "Reading {!r} ..."
msgstr "Lese {!r} …"

#: lib/fb_tools/config.py:233
msgid "Wrong configuration in {!r} found"
msgstr "Falsche Konfiguration in {!r} gefunden"

#: lib/fb_tools/config.py:235
msgid "Configuration parse error"
msgstr "Fehler beim Parsen der Konfiguration"

#: lib/fb_tools/config.py:258
msgid "Checking config section {!r} ..."
msgstr "Überprüfe Konfigurationsabschnitt {!r} …"

#: lib/fb_tools/ddns/__init__.py:69
msgid "Got an error {c} on requesting {u!r}: {m}"
msgstr "Habe einen Fehler {c} beim Abfrage der URL {u!r} erhalten: {m}"

#: lib/fb_tools/ddns/__init__.py:88
msgid "Directory does not exists"
msgstr "Das Verzwichnis existiert nicht"

#: lib/fb_tools/ddns/__init__.py:99
msgid "Path is not a directory"
msgstr "Der Pfad ist kein Verzeichnis"

#: lib/fb_tools/ddns/__init__.py:110
msgid "Invalid permissions"
msgstr "Ungültige Zugriffsrechte"

#: lib/fb_tools/ddns/__init__.py:131
msgid "This is a base DDNS related application."
msgstr "Das ist eine DDNS-bezogene Basisanwendung."

#: lib/fb_tools/ddns/__init__.py:167
msgid "Invalid user agent {!r} given."
msgstr "Ungültiger User-Agent {!r} übergeben."

#: lib/fb_tools/ddns/__init__.py:197
msgid "DDNS options"
msgstr "DDNS-Optionen"

#: lib/fb_tools/ddns/__init__.py:211 lib/fb_tools/ddns/__init__.py:214
msgid "Perform action only for {}."
msgstr "Führe die Aktion nur für {} aus."

#: lib/fb_tools/ddns/__init__.py:217
msgid "The IP protocol, for which the action should be performed (one of {c}, default {d!r})."
msgstr "Das IP-Protokoll, für das die Aktion ausgeführt werden soll (eins ais {c}, Vorgabe {d!r})."

#: lib/fb_tools/ddns/__init__.py:231
msgid "PROTOCOL"
msgstr "PROTOKOLL"

#: lib/fb_tools/ddns/__init__.py:241
msgid "DIRECTORY"
msgstr "VERZEICHNIS"

#: lib/fb_tools/ddns/__init__.py:243
msgid ""
"The directory, where to read and write the cache files of the evaluated IP addresses (default: "
"{!r})."
msgstr ""
"Das Verzeichnis, von wo Cache-Dateien mit den ermittelten IP-Adresses und wohin sie auch "
"geschrieben werden (Vorgane: {!r})."

#: lib/fb_tools/ddns/__init__.py:250
msgid "SECONDS"
msgstr "SEKUNDEN"

#: lib/fb_tools/ddns/__init__.py:251
msgid "The timeout in seconds for Web requests (default: {})."
msgstr "Die Zeit für die Zeitüberschreitung in Sekunden für Web-Abfragen (Vorgabe: {})."

#: lib/fb_tools/ddns/__init__.py:310 lib/fb_tools/ddns/config.py:214
msgid "Invalid value {!r} as timeout:"
msgstr "Ungültiger Wert {!r} für die Zeit der Zeitüberschreitung:"

#: lib/fb_tools/ddns/__init__.py:320
msgid "Setting Loglevel of the {m} module to {ll}."
msgstr "Setze Loglevel des {m}-Moduls auf {ll}."

#: lib/fb_tools/ddns/__init__.py:331
msgid "Trying to get my public IPv{} address."
msgstr "Versuche meine öffentliche IPv{}-Adresse zu ermitteln."

#: lib/fb_tools/ddns/__init__.py:343
msgid "Got a response:"
msgstr "Erhaltene Antwort:"

#: lib/fb_tools/ddns/__init__.py:355
msgid "Request method: {!r}"
msgstr "Request-Methode: {!r}"

#: lib/fb_tools/ddns/__init__.py:375
msgid "Simulation mode, Request will not be sent."
msgstr "Simulationsmodus, der Request wird nicht gesendet."

#: lib/fb_tools/ddns/__init__.py:388
msgid "Got a {c} on requesting {u!r}: {e}."
msgstr "Habe ein {c} bei der Abfrage von {u!r} erhalten: {e}."

#: lib/fb_tools/ddns/__init__.py:395
msgid "Failed to parse the response"
msgstr "Konnte Rückgabe nicht auswerten"

#: lib/fb_tools/ddns/__init__.py:424
msgid "Checking existence and accessibility of working directory {!r} ..."
msgstr "Überprüfe Existenz und Verfügbarkeit des Arbeitverzeichnisses {!r} …"

#: lib/fb_tools/ddns/__init__.py:436 lib/fb_tools/ddns/update_app.py:166
msgid "No read access"
msgstr "Kein Lesezugriff"

#: lib/fb_tools/ddns/__init__.py:440 lib/fb_tools/ddns/update_app.py:169
msgid "No write access"
msgstr "Kein Schreinzugriff"

#: lib/fb_tools/ddns/__init__.py:453
msgid "Writing IP address {a!r} into {f!r} ..."
msgstr "Schreibe IP-Adresse {a!r} nach {f!r} …"

#: lib/fb_tools/ddns/__init__.py:479
msgid "File {!r} not found."
msgstr "Datei {!r} nicht gefunden."

#: lib/fb_tools/ddns/__init__.py:482
msgid "Reading IP address from {!r}..."
msgstr "Lese IP-Adresse aus {!r} …"

#: lib/fb_tools/ddns/__init__.py:502
msgid "Line {li!r} in {f!r} is not a valid IP address:"
msgstr "Zeile {li!r} in {f!r} ist keine gültige IP-Adresse:"

#: lib/fb_tools/ddns/config.py:107
msgid "Invalid timeout {!r} for Web requests, must be 0 < SECONDS < 3600."
msgstr ""
"Ungültige Zeit {!r} für eine Zeitüberschreitung für aine Webabfrage, sie muss zwischen 0 und "
"3600 Sekunden liegen."

#: lib/fb_tools/ddns/config.py:228
msgid "Invalid value {ur} for protocols to update, valid protocols are: "
msgstr "Ungültiger Wert {ur} für ein zu aktualisierendes Protokoll, gültige Protokolle sind:"

#: lib/fb_tools/ddns/config.py:237 lib/fb_tools/ddns/config.py:274
msgid "Unknown configuration option {o!r} with value {v!r} in section {s!r}."
msgstr "Unbekannte Konfigurationsoption {o!r} mit dem Wert {v!r} in Abschnitt {s!r}."

#: lib/fb_tools/ddns/config.py:259
msgid "The path to the working directory must be an absolute path (given: {!r})."
msgstr "Der Pfad zum Arbeitsverzeichnis muss ein absoluter Pfad sein (gegeben: {!r})."

#: lib/fb_tools/ddns/config.py:269
msgid "The path to the logfile must be an absolute path (given: {!r})."
msgstr "Der Pfad zur Logdatei muss absolut sein (gegeben: {!r})."

#: lib/fb_tools/ddns/myip_app.py:46
msgid ""
"Tries to detect the public NAT IPv4 address and/or the automatic assigned IPv6 address in a "
"local network and print it out."
msgstr ""
"Versucht die öffentliche NAT-IPv4-Adresse bzw. die automatisch zugewiesene IPv6-Adresse in einem"
" lokalem Netzwerk zu ermitten und zu zeigen."

#: lib/fb_tools/ddns/myip_app.py:51 lib/fb_tools/ddns/myip_app.py:52
msgid "Use only {} to retreive the public IP address."
msgstr "Verwende nur {}, um die öffentliche IP-Adresse zu ermiteln."

#: lib/fb_tools/ddns/myip_app.py:53
msgid "The IP protocol, for which the public IP should be retrieved (one of {c}, default {d!r})."
msgstr ""
"Das IP-Protokoll, für welches die öffentliche IP-Adresse ermittelt werden soll (eins aus {c}, "
"Vorgabe: {d!r})."

#: lib/fb_tools/ddns/myip_app.py:99
msgid "myip options"
msgstr "Optionen für myip"

#: lib/fb_tools/ddns/myip_app.py:103
msgid "Write found public IPs into a cache file in working directory."
msgstr "Schreibe die gefundenen öffentliche IP-Adressen in eine Cache-Datei im Arbeitsverzeichnis zurück."

#: lib/fb_tools/ddns/update_app.py:62
msgid "Updating the DDNS records, even if seems not to be changed."
msgstr "Aktualisieren der DDNS-Einträge, auch wenn sie nicht verändert zu sein scheinen."

#: lib/fb_tools/ddns/update_app.py:65
msgid "Tries to update the A and/or AAAA record at ddns.de with the current IP address."
msgstr "Versucht den A- bzw. AAAA-Eintrag bei ddns.de mit der aktuellen IP-Adresse zu aktualisieren."

#: lib/fb_tools/ddns/update_app.py:70 lib/fb_tools/ddns/update_app.py:71
msgid "Update only the {} record with the public IP address."
msgstr "Aktualisiere nur den {}-Eintrag mit der aktuellen IP-Adresse."

#: lib/fb_tools/ddns/update_app.py:72
msgid ""
"The IP protocol, for which the appropriate DNS record should be updated with the public IP (one "
"of {c}, default {d!r})."
msgstr ""
"Das IP-Protokoll, für welches der entsprechende DNS-Eintrag der üffentlichen IP aktualisiert "
"werden soll (eins aus {c}, Vorgabe {d!r})."

#: lib/fb_tools/ddns/update_app.py:155
msgid "Checking existence and accessibility of log directory {!r} ..."
msgstr "Überprüfe Existenz und Verfügbarkeit des Log-Verzeichnisses {!r} …"

#: lib/fb_tools/ddns/update_app.py:190
msgid "Update DDNS options"
msgstr "DDNS-Aktualisierungsoptionen"

#: lib/fb_tools/ddns/update_app.py:193
msgid "USER"
msgstr "BENUTZER"

#: lib/fb_tools/ddns/update_app.py:194
msgid "The username to login at ddns.de."
msgstr "Der Nutzername, um sich bei ddns.de eizuloggen."

#: lib/fb_tools/ddns/update_app.py:198
msgid "PASSWORD"
msgstr "PASSWORT"

#: lib/fb_tools/ddns/update_app.py:199
msgid "The password of the user to login at ddns.de."
msgstr "Das Login-Passwort des Nutzers bei ddns.de."

#: lib/fb_tools/ddns/update_app.py:203
msgid "FILENAME"
msgstr "DATEINAME"

#: lib/fb_tools/ddns/update_app.py:204
msgid "The filename to use as a logfile. Leave it empty to disable file logging."
msgstr "Der Dateiname der Logdatei. Leer lassen, um Dateilogging zu deaktivieren."

#: lib/fb_tools/ddns/update_app.py:211
msgid "Update all domains, which are connected whith the given ddns account."
msgstr "Aktualisirung alle Domänen, die mit dem gegebenen DDNS-Konto verbunden sind."

#: lib/fb_tools/ddns/update_app.py:215
msgid "DOMAIN"
msgstr "DOMÄNE"

#: lib/fb_tools/ddns/update_app.py:216
msgid "The particular domain(s), which should be updated (if not all)."
msgstr ""
"Die bestimmte Domäne(n)m die aktualisiert werden solln (wenn nicht alle aktualisiert werden "
"sollen)."

#: lib/fb_tools/ddns/update_app.py:233
msgid "No domains to update given, but the option all domains is deactivated."
msgstr "Keine Domänen zur Aktualisierungg angegeben, aber die Option 'für alle Domänen' ist deaktiviert."

#: lib/fb_tools/ddns/update_app.py:287
msgid "Ending {a!r}."
msgstr "Beende {a!r}."

#: lib/fb_tools/ddns/update_app.py:295 lib/fb_tools/ddns/update_app.py:333
msgid "Last {w} address: {a!r}."
msgstr "Letzte {w}-Adresse: {a!r}."

#: lib/fb_tools/ddns/update_app.py:297 lib/fb_tools/ddns/update_app.py:335
msgid "Did not found a last {} address."
msgstr "Fand keine letzte {}-Adresse."

#: lib/fb_tools/ddns/update_app.py:300
msgid "Got no public IPv4 address."
msgstr "Keine öffentliche IPv4-Adresse gefunden."

#: lib/fb_tools/ddns/update_app.py:305 lib/fb_tools/ddns/update_app.py:343
msgid "Address {a!r} seems not to be a valid {w} address: {e}"
msgstr "Die Adresse {a!r} scheint keine gültige {w}-Adresse zu sein: {e}"

#: lib/fb_tools/ddns/update_app.py:310 lib/fb_tools/ddns/update_app.py:348
msgid "Address {a!r} seems not to be a valid {w} address."
msgstr "Die Adresse {a!r} scheint keine gültige {w}-Adresse zu sein."

#: lib/fb_tools/ddns/update_app.py:315 lib/fb_tools/ddns/update_app.py:353
msgid "Current {w} address is {a!r}."
msgstr "Aktuelle {w}-Adresse ist {a!r}."

#: lib/fb_tools/ddns/update_app.py:318 lib/fb_tools/ddns/update_app.py:356
msgid "The public {w} address {a!r} seems not to be changed since the last update."
msgstr ""
"Die öffentliche {w}-Adresse {a!r} scheint sich seit der letzten Aktualisierung nicht geändert zu"
" haben."

#: lib/fb_tools/ddns/update_app.py:338
msgid "Got no public IPv6 address."
msgstr "Keine öffentliche IPv6-Adresse gefunden."

#: lib/fb_tools/ddns/update_app.py:369
msgid "Updating DNS records to IPv{p} address {a!r} ..."
msgstr "Aktualisier DNS-Einträge zu IPv{p}-Adresse {a!r} …"

#: lib/fb_tools/errors.py:44
msgid "Wrong mail address {a!r} ({c})"
msgstr "Ungültige Mailadresse {a!r} ({c})"

#: lib/fb_tools/errors.py:107
msgid "Process with PID {pid} got signal {signal}."
msgstr "Der Prozess mit der PID {pid} hat das Signal {signal} erhalten."

#: lib/fb_tools/errors.py:146 lib/fb_tools/vsphere/errors.py:139
msgid "The network {!r} is not existing."
msgstr "Das Netzerk {!r} existiert nicht."

#: lib/fb_tools/errors.py:165 lib/fb_tools/vsphere/errors.py:158
msgid "Could not connect to the vSphere host {h}:{p} as user {u!r}."
msgstr "Konnte mich nicht zum vSphere-Host {h}:{p} als Nutzer {u!r} verbinden."

#: lib/fb_tools/errors.py:186
msgid "No SAN based datastore found with at least {m:0.0f} MiB == {g:0.1f} GiB available space."
msgstr ""
"Keinen SAN-basierten Datastore mit wenigstens {m:0.0f} MiB == {g:0.1f} GiB verfügbaren Platz "
"gefunden."

#: lib/fb_tools/errors.py:224
msgid "Method {func}() has to be overridden in class {cls!r}."
msgstr "Die Methode {func}() der Klasse {cls!r} muss überschrieben werden."

#: lib/fb_tools/errors.py:256
msgid " (timeout after {:0.1f} secs)"
msgstr " (Timeout nach {:0.1f} Sekunden)"

#: lib/fb_tools/errors.py:283
msgid "Timeout error on reading"
msgstr "Timeout-Fehler beim Lesen"

#: lib/fb_tools/errors.py:305
msgid "Timeout error on writing"
msgstr "Timeout-Fehler beim Schreiben"

#: lib/fb_tools/errors.py:328
msgid "Unknown OS command."
msgstr "Unbekanntes Betriebssystem-Kommando."

#: lib/fb_tools/errors.py:335
msgid "Empty command list given."
msgstr "Leere Kommando-Liste übergeben."

#: lib/fb_tools/errors.py:346
#, fuzzy
msgid "Could not found OS command:"
msgid_plural "Could not found OS commands:"
msgstr[0] "Konnte das Betriebssystem-Kommando nicht finden:"
msgstr[1] "Konnte die Betriebssystem-Kommandos nicht finden:"

#: lib/fb_tools/errors.py:379
msgid "Couldn't occupy lockfile {lf!r} in {d:0.1f} seconds with {tries} tries."
msgstr "Konnte die Lock-Datei {lf!r} nicht in {d:0.1f} Sekunden mit {tries} Versuchen vereinnahmen."

#: lib/fb_tools/get_file_rm_app.py:65
msgid "Value must be at least {m} - {v} was given."
msgstr "Der Wert muss mindestens {m} sein - {v} wurde gegeben."

#: lib/fb_tools/get_file_rm_app.py:107
msgid "The given pattern {!r} is not a valid date pattern"
msgstr "Das übergebene Muster {!r} is kein gültiges Datums-Muster"

#: lib/fb_tools/get_file_rm_app.py:111
#, python-format
msgid ". The must be exactly one occurence of '%Y', one of '%m' and one of '%d'."
msgstr ". Es muss exakt einmal '%Y', einmal '%m' und einmal '%d' angegeben werden."

#: lib/fb_tools/get_file_rm_app.py:140
msgid ""
"Returns a newline separated list of files generated from file globbing patterns given as "
"arguments to this application, where all files are omitted, which should not be removed."
msgstr ""
"Gibt eine mit Zeilenumbruch separierte Liste von Dateien zurück, die aus dem Datei-Muster, "
"welches als Kommando-Zeilen-Argument dieser Anwendung übergeben wurde, generiert wurde, wobei "
"alle Datein fehlen, welche nicht gelöscht werden sollen."

#: lib/fb_tools/get_file_rm_app.py:179 lib/fb_tools/get_file_rm_app.py:195
#: lib/fb_tools/get_file_rm_app.py:211 lib/fb_tools/get_file_rm_app.py:227
#: lib/fb_tools/get_file_rm_app.py:243
msgid "Wrong value {v!r} for {n}, must be >= {m}"
msgstr "Ungültiger Wert {v!r} für {n}, muss größer als oder gleich {m} sein"

#: lib/fb_tools/get_file_rm_app.py:268
msgid "Keep options"
msgstr "Optionen zum Aufbewahren"

#: lib/fb_tools/get_file_rm_app.py:271
msgid "NR_FILES"
msgstr "ANZAHL_DATEIEN"

#: lib/fb_tools/get_file_rm_app.py:273
msgid "How many of the last files should be kept (default: {default}, minimum: {min})?"
msgstr "Wieviele der letzten Dateien sollen aufbewahrt werden (Vorgabe: {default}, Minimum {min})?"

#: lib/fb_tools/get_file_rm_app.py:280
msgid "DAYS"
msgstr "TAGE"

#: lib/fb_tools/get_file_rm_app.py:282
msgid "How many files one per day from today on should be kept (default: {default}, minimum: {min})?"
msgstr ""
"Wieviele Dateien (eine pro Tag) sollen von heute an rückwärts aufbewahrt werden (Vorgabe:  "
"{default}, Minimum {min})?"

#: lib/fb_tools/get_file_rm_app.py:289
msgid "WEEKS"
msgstr "WOCHEN"

#: lib/fb_tools/get_file_rm_app.py:291
msgid "How many files one per week from today on should be kept (default: {default}, minimum: {min})?"
msgstr ""
"Wieviele Dateien (eine pro Woche) sollen von heute an rückwärts aufbewahrt werden (Vorgabe:  "
"{default}, Minimum {min})?"

#: lib/fb_tools/get_file_rm_app.py:298
msgid "MONTHS"
msgstr "MONATE"

#: lib/fb_tools/get_file_rm_app.py:300
msgid "How many files one per month from today on should be kept (default: {default}, minimum: {min})?"
msgstr ""
"Wieviele Dateien (eine pro Monat) sollen von heute an rückwärts aufbewahrt werden (Vorgabe:  "
"{default}, Minimum {min})?"

#: lib/fb_tools/get_file_rm_app.py:307
msgid "YEARS"
msgstr "JAHRE"

#: lib/fb_tools/get_file_rm_app.py:309
msgid "How many files one per year from today on should be kept (default: {default}, minimum: {min})?"
msgstr ""
"Wieviele Dateien (eine pro Jahr) sollen von heute an rückwärts aufbewahrt werden (Vorgabe:  "
"{default}, Minimum {min})?"

<<<<<<< HEAD
#: lib/fb_tools/get_file_rm_app.py:313
=======
#: lib/fb_tools/ddns/__init__.py:256 lib/fb_tools/get_file_rm_app.py:316
#: lib/fb_tools/get_vm_app.py:201 lib/fb_tools/get_vm_list_app.py:315
msgid "FILE"
msgstr "DATEI"

#: lib/fb_tools/get_file_rm_app.py:317
>>>>>>> 73054cb7
msgid "File pattern to generate list of files to remove."
msgstr "Dateimuster, um die Liste der zu löschenden Dateien zu generieren."

#: lib/fb_tools/get_file_rm_app.py:345
msgid "Resolving date pattern {!r}."
msgstr "Löse Datumsmuster {!r} auf."

#: lib/fb_tools/get_file_rm_app.py:369
msgid "Checking given files..."
msgstr "Überprüfe übergebene Dateien …"

#: lib/fb_tools/get_file_rm_app.py:374
msgid "Checking given file {!r} ..."
msgstr "Überprüfe übergebene Datei {!r} …"

#: lib/fb_tools/get_file_rm_app.py:383
msgid "Resolved paths:"
msgstr "Aufgelöste Pfade:"

#: lib/fb_tools/get_file_rm_app.py:385
msgid "File pattern {!r} does not match any files."
msgstr "Das Dateimuster {!r} passt auf keine Dateien."

#: lib/fb_tools/get_file_rm_app.py:390
msgid "Checking {!r} ..."
msgstr "Überprüfe {!r} …"

#: lib/fb_tools/get_file_rm_app.py:396
msgid "File {!r} is a regular file."
msgstr "Die Datei {!r} ist eine reguläre Datei."

#: lib/fb_tools/get_file_rm_app.py:399
msgid "Path {!r} is a directory."
msgstr "Der Pfad {!r} ist ein Verzeichnis."

#: lib/fb_tools/get_file_rm_app.py:406
msgid "File {fi!r} does not match pattern {pa!r}."
msgstr "Die Datei {fi!r} passt nicht in das Dateimuster {pa!r}."

#: lib/fb_tools/get_file_rm_app.py:416
msgid "Date in file {fi!r} is not a valid date: {e}."
msgstr "Das Datum in der Datei {fi!r} ist kein gültiges Datum: {e}."

#: lib/fb_tools/get_file_rm_app.py:468
msgid "Did not found any files to evaluate."
msgstr "Fand keine Dateien zur Auswertung"

#: lib/fb_tools/get_file_rm_app.py:501
msgid "Keeping last file ..."
msgid_plural "Keeping last {} files ..."
msgstr[0] "Behalte die letzte Datei …"
msgstr[1] "Behalte die letzten {} Dateien …"

#: lib/fb_tools/get_file_rm_app.py:507
msgid "Keep last file {!r}."
msgstr "Behalte die letzte Datei {!r}."

#: lib/fb_tools/get_file_rm_app.py:512
msgid "Files to keep:"
msgstr "Zu behaltende Dateien:"

#: lib/fb_tools/get_file_rm_app.py:533
msgid "Files to keep for year:"
msgstr "Dateien, die für Jahr zu behalten sind:"

#: lib/fb_tools/get_file_rm_app.py:555
msgid "Got last month: {!r}"
msgstr "Ermittelter letzter Monat: {!r}"

#: lib/fb_tools/get_file_rm_app.py:569
msgid "Files to keep for month:"
msgstr "Dateien, die für Monat zu behalten sind:"

#: lib/fb_tools/get_file_rm_app.py:583
msgid "Got last Monday: {!r}"
msgstr "Ermittelter letzter Montag: {!r}"

#: lib/fb_tools/get_file_rm_app.py:596
msgid "Files to keep for week:"
msgstr "Dateien, die für Woche zu behalten sind:"

#: lib/fb_tools/get_file_rm_app.py:609
msgid "Got last day: {!r}"
msgstr "Ermittelter letzter Tag: {!r}"

#: lib/fb_tools/get_file_rm_app.py:620
msgid "Keeping all files from today."
msgstr "Aufheben aller Dateien von heute."

#: lib/fb_tools/get_file_rm_app.py:627
msgid "Files to keep for day:"
msgstr "Dateien, die für Tag zu behalten sind:"

#: lib/fb_tools/get_file_rm_app.py:644
msgid "Trying to get date of file {!r}."
msgstr "Versuche das Datum aus der Datei {!r} zu entnehmen."

#: lib/fb_tools/get_file_rm_app.py:683
msgid "Explored and assigned files:"
msgstr "Ermittelte und zugewiesene Dateien:"

#: lib/fb_tools/get_vm_app.py:68
msgid "Tries to get information about the given virtual machines in VMWare VSphere and print it out."
msgstr ""
"Versucht, Informationen über Virtuelle Maschinen in VMWare VSphere zu ermitteln und gibt diese "
"aus."

#: lib/fb_tools/get_vm_app.py:148 lib/fb_tools/get_vm_list_app.py:175
msgid ""
"Configuration file {f!r} does not exists. Please copy {d!r} to {f!r} and fill out all necessary "
"entries, e.g. the passwords."
msgstr ""
"Die Konfigurationsdatei {f!r} existiert nicht. Bitte kopiere {d!r} nach {f!r} und fülle alle "
"notwendigen Einträge, z.Bsp. die Passwörter, aus."

#: lib/fb_tools/get_vm_app.py:168 lib/fb_tools/get_vm_list_app.py:221
msgid "Did not found any valid VSphere definition in {!r}."
msgstr "Keine gültige VSPhere Definition in {!r} gefunden."

#: lib/fb_tools/get_vm_app.py:180 lib/fb_tools/get_vm_list_app.py:233
msgid "Enter password for {n} VSPhere user {u!r} on host {h!r}:"
msgstr "Geben Sie das Passwort für den {n}-VSPhere-Nutzer {u!r} auf Host {h!r} ein:"

#: lib/fb_tools/ddns/__init__.py:258 lib/fb_tools/get_vm_app.py:203
#: lib/fb_tools/get_vm_list_app.py:317
msgid "Configuration file (default: {!r})"
msgstr "Konfigurationsdatei (Vorgabe: {!r})"

#: lib/fb_tools/get_vm_app.py:208
msgid "Names of the VM to get information."
msgstr "Die Namen der VMs, über die Informationen ermittelt werden sollen."

#: lib/fb_tools/get_vm_app.py:215 lib/fb_tools/get_vm_list_app.py:324
msgid "Got command line arguments:"
msgstr "Erhaltene Kommandozeilen-Argumente:"

#: lib/fb_tools/get_vm_app.py:249 lib/fb_tools/get_vm_list_app.py:379
msgid "Could not initialize {} object from:"
msgstr "Konnte kein {}-Objekt initialisieren aus:"

<<<<<<< HEAD
=======
#: lib/fb_tools/ddns/myip_app.py:139 lib/fb_tools/ddns/update_app.py:278
#: lib/fb_tools/get_vm_app.py:256 lib/fb_tools/get_vm_list_app.py:386
msgid "Starting {a!r}, version {v!r} ..."
msgstr "Starte {a!r}, Version {v!r} …"

>>>>>>> 73054cb7
#: lib/fb_tools/get_vm_app.py:265 lib/fb_tools/get_vm_list_app.py:395
msgid "Closing VSPhere object {!r} ..."
msgstr "Schließe VSPhere-Objekt {!r} …"

#: lib/fb_tools/get_vm_app.py:300
msgid "NOT FOUND"
msgstr "NICHT GEFUNDEN"

#: lib/fb_tools/get_vm_app.py:327 lib/fb_tools/get_vm_app.py:361
msgid "Unknown"
msgstr "Unbekannt"

#: lib/fb_tools/get_vm_app.py:330
msgid " 1 disk "
msgid_plural "{>2} disks"
msgstr[0] " 1 Platte"
msgstr[1] "{>2} Platten"

#: lib/fb_tools/get_vm_app.py:341
msgid "Disk"
msgid_plural "Disks"
msgstr[0] "Platte"
msgstr[1] "Platten"

#: lib/fb_tools/get_vm_app.py:352 lib/fb_tools/get_vm_app.py:368
msgid "None"
msgstr "Keine"

#: lib/fb_tools/get_vm_list_app.py:69
msgid "Tries to get a list of all virtual machines in VMWare VSphere and print it out."
msgstr "Versucht eine Liste aller virtuellen Maschinen in VMWare VSphere zu erhalten und gibt diese aus."

#: lib/fb_tools/get_vm_list_app.py:198
msgid "Checking for configured VSPhere instance {!r} ..."
msgstr "Überprüfe die konfigurierte VSPhere-Instanz {!r} …"

#: lib/fb_tools/get_vm_list_app.py:202
msgid "VSPhere {!r} not found in list of configured VSPhere instances."
msgstr "VSPhere {!r} wurde nicht in der Liste der konfigurierten VSPhere-Instanzen gefunden."

#: lib/fb_tools/get_vm_list_app.py:253
msgid "Filter options"
msgstr "Filteroptionen"

#: lib/fb_tools/get_vm_list_app.py:258
msgid "for names of VMs"
msgstr "für Name von VMs"

#: lib/fb_tools/get_vm_list_app.py:259
msgid "A regular expression to filter the output list of VMs by their name (Default: {!r})."
msgstr "Ein regulärer Ausdruck, um die Ausgabeliste der VMs nach ihrem Namen zu filtern(Vorgabe: {!r})."

#: lib/fb_tools/get_vm_list_app.py:266
msgid "TYPE"
msgstr "TYP"

#: lib/fb_tools/get_vm_list_app.py:267
msgid "Filter output for the type of the VM. Valid values are {li} (Default: {dflt!r})."
msgstr "Filtern der Ausgabeliste nach dem Typ. Gültige Werte sind {li} (Vorgabe: {dflt!r})."

#: lib/fb_tools/get_vm_list_app.py:276
msgid "Filter output for online VMs."
msgstr "Filtern der Ausgabeliste nach eingeschalteten VMs."

#: lib/fb_tools/get_vm_list_app.py:280
msgid "Filter output for offline VMs and templates."
msgstr "Filtern der Ausgabeliste nach ausgeschalteten VMs und Vorlagen."

#: lib/fb_tools/get_vm_list_app.py:285
msgid "for VMWare hardware config version"
msgstr "für die VMWare-Hardwarekonfigurationsversion"

#: lib/fb_tools/get_vm_list_app.py:286
msgid ""
"A regular expression to filter the output list of VMs by the VMWare hardware configuration "
"version (e.g. '{}')."
msgstr ""
"Ein regulärer Ausdruck, um die Ausgabeliste der VMs nach ihrer VMWare-"
"Hardwarekonfigurationsversion zu filtern (z.Bsp. '{}')."

#: lib/fb_tools/get_vm_list_app.py:293
msgid "for the Operating System version"
msgstr "für die Betriebssystemversion"

#: lib/fb_tools/get_vm_list_app.py:294
msgid ""
"A regular expression to filter the output list of VMs by their Operating System version, e.g. "
"'{}'."
msgstr ""
"Ein regulärer Ausdruck, um die Ausgabeliste der VMs nach ihrem Betriebssystem zu filtern, z.Bsp."
" '{}'."

#: lib/fb_tools/get_vm_list_app.py:301
msgid "The VSPhere names from configuration, in which the VMs should be searched."
msgstr "Die Namen der VSPheres aus der Konfiguration, in denen die VMs gesucht werden sollen."

#: lib/fb_tools/get_vm_list_app.py:305
msgid "Output options"
msgstr "Ausgabeoptionen"

#: lib/fb_tools/get_vm_list_app.py:309
msgid "Detailed output list (quering data needs some time longer)."
msgstr "Detaillierte Ausgabeliste (die Abfrage der Daten benötigt signifikant mehr Zeit)."

#: lib/fb_tools/get_vm_list_app.py:312
msgid "Additional options"
msgstr "Zusätzliche Optionen"

#: lib/fb_tools/get_vm_list_app.py:335
msgid "Regular expression for filtering: {!r}"
msgstr "Regulärer Ausdruck als Filter: {!r}"

#: lib/fb_tools/get_vm_list_app.py:345
msgid "Detailed output is required because of your given options."
msgstr "Eine detaillierte Ausgabe is wegen der von Ihnen gewählten Optionen notwendig."

#: lib/fb_tools/get_vm_list_app.py:496
msgid "Found no VMWare VMs."
msgstr "Fand keine VMWare VMs."

#: lib/fb_tools/get_vm_list_app.py:498
msgid "Found one VMWare VM."
msgid_plural "Found {} VMWare VMs."
msgstr[0] "Fand eine VMWare VM."
msgstr[1] "Fand {} VMWare VMs."

#: lib/fb_tools/get_vm_list_app.py:555
msgid "Found a {} object:"
msgstr "Fand ein {}-Objekt:"

#: lib/fb_tools/handler/__init__.py:161
msgid "Invalid time zone name {!r}."
msgstr "Ungültiger Zeitzonenname {!r}."

#: lib/fb_tools/handler/__init__.py:163
msgid "Setting time zone to {!r}."
msgstr "Setze Zeitzone auf {!r}."

#: lib/fb_tools/handler/__init__.py:167
msgid "Name of the time zone: {!r}."
msgstr "Name der Zeitzone: {!r}."

#: lib/fb_tools/handler/__init__.py:174
msgid "{}-object not initialized."
msgstr "Das {}-Objekt ist noch nicht initialisiert."

#: lib/fb_tools/handler/__init__.py:176
msgid "Method {} must be overridden in descendant classes."
msgstr "Die Methode {} muss in abgeleiteten Klassen überschrieben werden."

#: lib/fb_tools/handler/__init__.py:254
msgid "Quiet execution."
msgstr "Stillschweigende Ausführung."

#: lib/fb_tools/handler/__init__.py:302
msgid "Starting synchronous communication with '{}'."
msgstr "Starte synchrone Kommunikation mit '{}'."

#: lib/fb_tools/handler/__init__.py:306
msgid "Finished communication with '{}'."
msgstr "Kommunikation mit '{}' beendet."

#: lib/fb_tools/handler/__init__.py:320
msgid "Parameter {p!r} is not of type {t!r}."
msgstr "Der Parameter {p!r} ist nicht vom Typ {t!r}."

#: lib/fb_tools/handler/__init__.py:325
msgid "Got completed process:"
msgstr "Vollendeten Prozess erhalten:"

#: lib/fb_tools/handler/__init__.py:329 lib/fb_tools/handler/__init__.py:340
msgid "Output on {}:"
msgstr "Ausgabe an {}:"

#: lib/fb_tools/handler/__init__.py:361
msgid "Starting asynchronous communication with '{cmd}', heartbeat interval is {interval:0.1f} seconds."
msgstr "Starte asynchrone Kommunikation mit '{cmd}', Herzschlag-Intervall ist {interval:0.1f} Sekunden."

#: lib/fb_tools/handler/__init__.py:376
msgid "Checking for the end of the communication ..."
msgstr "Überprüfe das Ende der Kummunikation …"

#: lib/fb_tools/handler/__init__.py:386
msgid "Time to execute the heartbeat handler."
msgstr "Es ist an der Zeit, den Herzschlag-Handler auszuführen."

#: lib/fb_tools/handler/__init__.py:390
msgid "Sleeping {:0.2f} seconds ..."
msgstr "Schlafe für {:0.2f} Sekunden …"

#: lib/fb_tools/handler/__init__.py:398 lib/fb_tools/handler/__init__.py:407
msgid "   {w} is now: {o!r}"
msgstr "   {w} ist jetzt: {o!r}"

#: lib/fb_tools/handler/lock.py:97
msgid "Locking directory {!r} doesn't exists or is not a directory."
msgstr "Das Lockverzeichnis {!r} existiert entweder nicht oder ist kein Verzeichnis."

#: lib/fb_tools/handler/lock.py:124 lib/fb_tools/handler/lock.py:821
msgid "Locking directory {!r} isn't writeable."
msgstr "Kein Schreibzugriff auf das Lockverzeichnis {!r}."

#: lib/fb_tools/handler/lock.py:189
msgid "No lockfile given on init of a LockObject object."
msgstr "Keine Lockdatei bei der Initialisierung des LockObject-Ojektes angegeben."

#: lib/fb_tools/handler/lock.py:195
msgid "Lockfile {!r} doesn't exists, but don't worry, it's simulation mode."
msgstr "Die Lockdatei {!r} existiert nicht, aber keine Sorge, wir sind im Simulationsmodus."

#: lib/fb_tools/handler/lock.py:199 lib/fb_tools/handler/lock.py:1062
msgid "Lockfile {!r} doesn't exists."
msgstr "Die Lockdatei {!r} existiert nicht."

#: lib/fb_tools/handler/lock.py:202
msgid "Lockfile {!r} is not a regular file."
msgstr "Die Lockdatei {!r} ist keine reguläre Datei."

#: lib/fb_tools/handler/lock.py:359
msgid "Closing file descriptor {} ..."
msgstr "Schließe Datei-Deskriptor {} …"

#: lib/fb_tools/handler/lock.py:370
msgid "Automatic removing of {!r} ..."
msgstr "Automatisches Löschen von {!r} …"

#: lib/fb_tools/handler/lock.py:402
msgid "Refreshing atime and mtime of {!r} to the current timestamp."
msgstr "Setze atime und mtime von {!r} auf den aktuellen Zeitstempel."

#: lib/fb_tools/handler/lock.py:539 lib/fb_tools/handler/lock.py:561 lib/fb_tools/handler/lock.py:583
#: lib/fb_tools/handler/lock.py:606 lib/fb_tools/handler/lock.py:705 lib/fb_tools/handler/lock.py:1051
msgid "Value {val!r} for {what} is not a Number."
msgstr "Der Wert {val!r} für {what} ist keine Zahl."

#: lib/fb_tools/handler/lock.py:544 lib/fb_tools/handler/lock.py:566 lib/fb_tools/handler/lock.py:588
#: lib/fb_tools/handler/lock.py:611 lib/fb_tools/handler/lock.py:710 lib/fb_tools/handler/lock.py:1055
msgid "The value for {what} must be greater than zero (is {val!r})."
msgstr "Der Wert für {what} muss größer als Null sein (ist {val!r})."

#: lib/fb_tools/handler/lock.py:715
msgid "The value for {what} must be greater than or equal to zero (is {val!r})."
msgstr "Der Wert für {what} muss größer als oder gleich Null sein (ist {val!r})."

#: lib/fb_tools/handler/lock.py:801
msgid "Invalid PID {} given on calling create_lockfile()."
msgstr "Ungültige PID {} beim Aufruf von create_lockfile() übergeben."

#: lib/fb_tools/handler/lock.py:810
msgid "Using lock directory {!r} ..."
msgstr "Verwende Lock-Verzeichnis {!r} …"

#: lib/fb_tools/handler/lock.py:818
msgid "Trying to lock lockfile {!r} ..."
msgstr "Versuche Lockdatei {!r} zu okkupieren …"

#: lib/fb_tools/handler/lock.py:859
msgid "Current time difference: {:0.3f} seconds."
msgstr "Aktuelle Zeitdifferenz: {:0.3f} Sekunden."

#: lib/fb_tools/handler/lock.py:864
msgid "Try {try_nr} on creating lockfile {lfile!r} ..."
msgstr "Versuch Nummer {try_nr} zum Erstellen der Lockdatei {lfile!r} …"

#: lib/fb_tools/handler/lock.py:875 lib/fb_tools/handler/lock.py:996
msgid "Removing lockfile {!r} ..."
msgstr "Lösche Lockdatei {!r} …"

#: lib/fb_tools/handler/lock.py:880 lib/fb_tools/handler/lock.py:1004
msgid "Error on removing lockfile {lfile!r}: {err}"
msgstr "Fehler beim Löschen der Lockdatei {lfile!r): {err}"

#: lib/fb_tools/handler/lock.py:893
msgid "Sleeping for {:0.1f} seconds."
msgstr "Schlafe für {:0.1f} Sekunden."

#: lib/fb_tools/handler/lock.py:908
msgid "Got a lock for lockfile {!r}."
msgstr "Habe einen Lock für die Lockdatei {!r} erhalten."

#: lib/fb_tools/handler/lock.py:914
msgid "Write {what!r} in lockfile {lfile!r} ..."
msgstr "Schreibe {what!r} in Lockdatei {lfile!r} …"

#: lib/fb_tools/handler/lock.py:923
msgid "Seeking and syncing {!r} ..."
msgstr "Seeken und synchronisieren von {!r} …"

#: lib/fb_tools/handler/lock.py:953
msgid "Trying to open {!r} exclusive ..."
msgstr "Versuche {!r} exklusiv zu öffnen …"

#: lib/fb_tools/handler/lock.py:955
msgid "Simulation mode, no real creation of a lockfile."
msgstr "Simulationsmodus, Lockdatei wird in Wirklichkeit nicht erstellt."

#: lib/fb_tools/handler/lock.py:963
msgid "Error on creating lockfile {lfile!r}: {err}"
msgstr "Fehler beim Erstellen der Lockdatei {lfile!r}: {err}"

#: lib/fb_tools/handler/lock.py:993
msgid "Lockfile {!r} to remove doesn't exists."
msgstr "Die zu löschende Lockdatei {!r} existiert nicht."

#: lib/fb_tools/handler/lock.py:998
msgid "Simulation mode - lockfile won't removed."
msgstr "Simulationsmodus - die Lockdatei wird nicht gelöscht."

#: lib/fb_tools/handler/lock.py:1059
msgid "Checking lockfile {!r} ..."
msgstr "Überprüfe Lockdatei {!r} …"

#: lib/fb_tools/handler/lock.py:1066
msgid "No read access for lockfile {!r}."
msgstr "Kein Lesezugriff auf Lockdatei {!r}."

#: lib/fb_tools/handler/lock.py:1070
msgid "No write access for lockfile {!r}."
msgstr "Kein Schreibzugriff auf Lockdatei {!r}."

#: lib/fb_tools/handler/lock.py:1076
msgid "Unusable lockfile {!r}."
msgstr "Nicht verwendungsfähige Lockdatei {!r}."

#: lib/fb_tools/handler/lock.py:1079
msgid "Process with PID {} is unfortunately dead."
msgstr "Der Prozess mit der PID {} ist unglücklicherweise verstorben."

#: lib/fb_tools/handler/lock.py:1082
msgid "Process with PID {} is still running."
msgstr "Der Prozess mit der PID {} läuft aktuell noch."

#: lib/fb_tools/handler/lock.py:1090
msgid "Could not stat for file {lfile!r}: {err}"
msgstr "Konnte Stat-Daten für Datei {lfile!r} nicht ermitteln: {err}"

#: lib/fb_tools/handler/lock.py:1097
msgid "Lockfile {lfile!r} is older than {max} seconds ({age} seconds)."
msgstr "Die Lockdatei {lfile!r} ist älter als {max} Sekunden ({age} Sekunden)."

#: lib/fb_tools/handler/lock.py:1100
msgid "Lockfile {lfile!r} is {age} seconds old, but not old enough ({max} seconds)."
msgstr "Die Lockdatei {lfile!r} ist {age} Sekunden alt, aber nicht alte genug ({max} Sekunden)."

#: lib/fb_tools/handler/lock.py:1128
msgid "Trying to open pidfile {!r} ..."
msgstr "Versuche PID-Datei {!r} zu öffnen …"

#: lib/fb_tools/handler/lock.py:1132
msgid "Could not open pidfile {!r} for reading:"
msgstr "Konnte PID-Datei {!r} nicht zum Lesen öffnen:"

#: lib/fb_tools/handler/lock.py:1145
msgid "First line of pidfile {!r} was empty."
msgstr "Die erste Zeile der PID-Datei {!r} war leer."

#: lib/fb_tools/handler/lock.py:1156
msgid "Could not interprete {cont!r} as a PID from {file!r}: {err}"
msgstr "Konnte {cont!r} nicht als PID (in {file!r}) interpretieren: {err}"

#: lib/fb_tools/handler/lock.py:1165
msgid "Invalid PID {pid} in {file!r} found."
msgstr "Ungültige PID {pid} in Datei {file!r} gefunden."

#: lib/fb_tools/handling_obj.py:67
msgid "Timeout on communicating with process."
msgstr "Zeitüberschreitung in der Kommunikation mit einem Prozess."

#: lib/fb_tools/handling_obj.py:92
msgid "Command {c!r} returned non-zero exit status {rc}."
msgstr "Das Kommando {c!r} gab den Nicht-Null Wert {rc} zurück."

#: lib/fb_tools/handling_obj.py:129
msgid "Command {c!r} timed out after {s} second."
msgid_plural "Command {c!r} timed out after {s} seconds."
msgstr[0] "Das Kommando {c!r} timte nach einer Sekunde aus."
msgstr[1] "Das Kommando {c!r} timte nach {s} Sekunden aus."

#: lib/fb_tools/handling_obj.py:301
msgid "Searching for command {!r} ..."
msgstr "Suche nach Befehl {!r} …"

#: lib/fb_tools/handling_obj.py:306
msgid "Command {!r} doesn't exists."
msgstr "Das Befehl {!r} existiert nicht."

#: lib/fb_tools/handling_obj.py:309 lib/fb_tools/handling_obj.py:333
msgid "Command {!r} is not executable."
msgstr "Das Befehl {!r} ist nicht ausführbar."

#: lib/fb_tools/handling_obj.py:323
msgid "Searching command in {!r} ..."
msgstr "Suche Befehl in {!r} …"

#: lib/fb_tools/handling_obj.py:336
msgid "Command {!r} not found."
msgstr "Das Kommando {!r} wurde nicht gefunden."

#: lib/fb_tools/handling_obj.py:409
msgid "STDIN and input arguments may not both be used."
msgstr "STDIN und Eingabe-Argumente dürfen nicht zusammen verwendet werden."

#: lib/fb_tools/handling_obj.py:412
msgid "Executing command args:"
msgstr "Auszuführende Befehlsargumente:"

#: lib/fb_tools/handling_obj.py:415
msgid "Performing argument {!r}."
msgstr "Verarbeite Argument {!r}."

#: lib/fb_tools/handler/__init__.py:251 lib/fb_tools/handling_obj.py:420
msgid "Executing: {}"
msgstr "Ausführung: {}"

#: lib/fb_tools/handling_obj.py:423
msgid "Simulation mode, not executing: {}"
msgstr "Simulations-Modus, führe nicht aus: {}"

#: lib/fb_tools/handling_obj.py:431
msgid "PID of process: {}"
msgstr "PID des Prozesses: {}"

#: lib/fb_tools/handling_obj.py:437
msgid "{c} happened, killing process: {e}"
msgstr "{} aufgetreten, töte Prozess: {e}"

#: lib/fb_tools/handling_obj.py:537
msgid "Nothing to do on signal."
msgstr "Aud das Signal gibt es nichts zu tun."

#: lib/fb_tools/handling_obj.py:591 lib/fb_tools/handling_obj.py:679
msgid "File doesn't exists."
msgstr "Die Datei existiert nicht."

#: lib/fb_tools/handling_obj.py:594
msgid "Read permission denied."
msgstr "Lesezugriff verboten."

#: lib/fb_tools/handling_obj.py:597
msgid "Reading file content of {!r} ..."
msgstr "Lese Inhalt der Datei {!r} …"

#: lib/fb_tools/handling_obj.py:684 lib/fb_tools/handling_obj.py:691
msgid "Write permission to {!r} denied."
msgstr "Schreibzugriff auf {!r} verboten."

#: lib/fb_tools/handling_obj.py:686 lib/fb_tools/handling_obj.py:693
msgid "Write permission denied."
msgstr "Schreibzugriff verboten."

#: lib/fb_tools/handling_obj.py:697
msgid "Write {what!r} into {to!r}."
msgstr "Schreibe {what!r} nach {to!r}."

#: lib/fb_tools/handling_obj.py:699
msgid "Writing {!r} ..."
msgstr "Schreibe {!r} …"

#: lib/fb_tools/handling_obj.py:711
msgid "Simulating write into {!r}."
msgstr "Simuliere das Schreiben nach {!r}."

#: lib/fb_tools/handling_obj.py:719
msgid "Opening {!r} for write unbuffered ..."
msgstr "Öffne {!r} zum ungepufferten Schreiben …"

#: lib/fb_tools/handler/lock.py:927 lib/fb_tools/handling_obj.py:723
msgid "Closing {!r} ..."
msgstr "Schließe {!r} …"

#: lib/fb_tools/handling_obj.py:764 lib/fb_tools/handling_obj.py:770 lib/fb_tools/vsphere/about.py:271
#: lib/fb_tools/vsphere/cluster.py:276 lib/fb_tools/vsphere/dc.py:135 lib/fb_tools/vsphere/ds.py:206
#: lib/fb_tools/vsphere/ds_cluster.py:110 lib/fb_tools/vsphere/iface.py:58
#: lib/fb_tools/vsphere/network.py:124 lib/fb_tools/vsphere/server.py:537
msgid "Parameter {t!r} must be a {e}, {v!r} was given."
msgstr "Der Parameter {t!r} muss ein {e} ein, statt dessen wurde {v!r} übergeben."

#: lib/fb_tools/handling_obj.py:831
msgid "Completed process"
msgstr "Fertiggestellter Prozess"

#: lib/fb_tools/obj.py:63
msgid "The base directory {!r} is not existing or not a directory."
msgstr "Das Basis-Verzeichnis {!r} existiert nicht oder ist kein Verzeichnis."

#: lib/fb_tools/obj.py:152
msgid "undefined error."
msgstr "unbestimmter Fehler."

#: lib/fb_tools/obj.py:161
msgid "Exception happened"
msgstr "Aufgetretene Ausnahme"

#: lib/fb_tools/obj.py:259 lib/fb_tools/obj.py:315
msgid "Wrong verbose level {!r}, must be >= 0"
msgstr "Falsches Ausführlichkeits-Niveau, muss größer als oder gleich Null sein"

#: lib/fb_tools/obj.py:339
msgid "Base directory {!r} does not exists."
msgstr "Das Basis-Verzeichnis {!r} existiert nicht."

#: lib/fb_tools/obj.py:342
msgid "Path for base directory {!r} is not a directory."
msgstr "Der Pfad zum Basis-Verzeichnis {!r} is kein Verzeichnis"

#: lib/fb_tools/vmware_config.py:107
msgid "Empty VSpehre name found."
msgstr "Lerer VSPhere-Name gefunden."

#: lib/fb_tools/vmware_config.py:134
msgid "Unknown key {k!r} with value {v!r} for VSphere {vs!r} found."
msgstr "Unbekannten Schlüssel {k!r} mit Wert {v!r} für VSphere {vs!r} gefunden."

#: lib/fb_tools/vmware_config.py:138
msgid "There must be a Host definition for VSphere {!r}."
msgstr "Es muss ein Host für VSphere {!r} definiert werden."

#: lib/fb_tools/vsphere/__init__.py:104
msgid "Invalid port number {!r} for the VSphere server, must be 0 < PORT <= 65536."
msgstr "Ungültige Portnummer {!r} für den vSphere-Server, muss 0 < PORT <= 65536 sein."

#: lib/fb_tools/vsphere/__init__.py:196
msgid "Connecting to vSphere host {h}:{p} as {u!r} ..."
msgstr "Verbinde mich mit vSphere-Host {h}:{p} als {u!r} …"

#: lib/fb_tools/vsphere/__init__.py:214
msgid "Disconnecting from vSphere host {}."
msgstr "Trenne Verbindung zu vSphere-Host {}."

#: lib/fb_tools/vsphere/about.py:283 lib/fb_tools/vsphere/cluster.py:300
#: lib/fb_tools/vsphere/controller.py:274 lib/fb_tools/vsphere/dc.py:154
#: lib/fb_tools/vsphere/disk.py:386 lib/fb_tools/vsphere/ds.py:237
#: lib/fb_tools/vsphere/ds_cluster.py:127 lib/fb_tools/vsphere/ether.py:463
#: lib/fb_tools/vsphere/host.py:255 lib/fb_tools/vsphere/host.py:524
#: lib/fb_tools/vsphere/network.py:148 lib/fb_tools/vsphere/vm.py:506
msgid "Creating {} object from:"
msgstr "Erstelle {}-Objekt aus:"

#: lib/fb_tools/vsphere/about.py:319 lib/fb_tools/vsphere/controller.py:279
#: lib/fb_tools/vsphere/disk.py:391 lib/fb_tools/vsphere/ether.py:468 lib/fb_tools/vsphere/vm.py:577
msgid "Created {} object:"
msgstr "Erstelltes {}-Objekt:"

#: lib/fb_tools/vsphere/cluster.py:261 lib/fb_tools/vsphere/controller.py:175
#: lib/fb_tools/vsphere/dc.py:120 lib/fb_tools/vsphere/disk.py:273 lib/fb_tools/vsphere/ds.py:324
#: lib/fb_tools/vsphere/ds_cluster.py:166 lib/fb_tools/vsphere/ether.py:305
#: lib/fb_tools/vsphere/host.py:490 lib/fb_tools/vsphere/network.py:187 lib/fb_tools/vsphere/vm.py:471
msgid "Comparing {} objects ..."
msgstr "Vergleiche {}-Objekte …"

#: lib/fb_tools/vsphere/cluster.py:308
msgid "Cluster {c!r} has network {n!r}."
msgstr "Der Cluster {c!r} hat das Netzwerk {n!r}."

#: lib/fb_tools/vsphere/cluster.py:315
msgid "Cluster {c!r} has datastore {d!r}."
msgstr "Der Cluster {c!r} hat den Datastore {d!r}."

#: lib/fb_tools/vsphere/controller.py:242 lib/fb_tools/vsphere/disk.py:366
#: lib/fb_tools/vsphere/ether.py:412 lib/fb_tools/vsphere/host.py:231 lib/fb_tools/vsphere/host.py:505
#: lib/fb_tools/vsphere/vm.py:490
msgid "Parameter {t!r} must be a {e}, {v!r} ({vt}) was given."
msgstr "Der Parameter {t!r} muss ein {e} sein, v!r} ({vt}) wurde gegeben."

#: lib/fb_tools/vsphere/controller.py:263
msgid "Checking class of controller: {!r}"
msgstr "Überprüfe Klasse für Controller: {!r}"

#: lib/fb_tools/vsphere/controller.py:290 lib/fb_tools/vsphere/disk.py:402
#: lib/fb_tools/vsphere/ether.py:479 lib/fb_tools/vsphere/vm.py:587
msgid "Invalid type {t!r} as an item of a {c}, only {o} objects are allowed."
msgstr "Ungültiger Typ {t!r} als ein Eintrag von {c}, nor {o}-Objekte sind erlaubt."

#: lib/fb_tools/vsphere/controller.py:358 lib/fb_tools/vsphere/disk.py:470
#: lib/fb_tools/vsphere/ether.py:547 lib/fb_tools/vsphere/vm.py:655
msgid "{m} takes at most {max} arguments ({n} given)."
msgstr "{m} akzeptiert höchstens {max} Argumente ({n} wurden gegeben)."

#: lib/fb_tools/vsphere/controller.py:397
msgid "Controller is not in controller list."
msgstr "Der Controller ist nicht in der Controller-Liste."

#: lib/fb_tools/vsphere/disk.py:509
msgid "Disk is not in disk list."
msgstr "Die Platte ist nicht in der Liste der Disks."

#: lib/fb_tools/vsphere/ds.py:342 lib/fb_tools/vsphere/ds_cluster.py:184
#: lib/fb_tools/vsphere/network.py:205
msgid "Invalid item type {{!r}} to set, only {} allowed."
msgstr "Ungültiger Typ {{!r}} des Eintrags beim Setzen, nur {} ist erlaubt."

#: lib/fb_tools/vsphere/ds.py:344
msgid "The key {k!r} must be equal to the datastore name {n!r}."
msgstr "Der Schlüssel {k!r} muss gleich dem Namen des Datastores {n!r} sein."

#: lib/fb_tools/vsphere/ds.py:345 lib/fb_tools/vsphere/ds_cluster.py:187
#: lib/fb_tools/vsphere/network.py:208
msgid "None type as key is not allowed."
msgstr "Ein None-Typ ist als Key nicht erlaubt."

#: lib/fb_tools/vsphere/ds.py:346 lib/fb_tools/vsphere/ds_cluster.py:188
#: lib/fb_tools/vsphere/network.py:209
msgid "Empty key {!r} is not allowed."
msgstr "Ein leerer Key {!r} ist als Key nicht erlaubt."

#: lib/fb_tools/vsphere/ds.py:347 lib/fb_tools/vsphere/ds_cluster.py:189
#: lib/fb_tools/vsphere/network.py:210
msgid "Object {{!r}} is not a {} object."
msgstr "Das Objekt {{!r}} ist kein {}-Objekt."

#: lib/fb_tools/vsphere/ds.py:579
msgid "Could not handle datastore type {!r}."
msgstr "Kann den Datastore-Typ {!r} nicht behandeln."

#: lib/fb_tools/vsphere/ds.py:586
msgid "Could not found a datastore for {c:0.1f} GiB of type {t!r}."
msgstr "Konnte keinen Datastore für {c:0.1f} GiB vom Typ {t!r} finden."

#: lib/fb_tools/vsphere/ds.py:593
msgid "Searching datastore for {c:0.1f} GiB of type {t!r}."
msgstr "Suche Datastore für {c:0.1f} GiB vom Typ {t!r}."

#: lib/fb_tools/vsphere/ds_cluster.py:186
msgid "The key {k!r} must be equal to the datastore cluster name {n!r}."
msgstr "Der Key {k!r} muss gleich dem Namen des Datastore-Clusters {n!r} sein."

#: lib/fb_tools/vsphere/errors.py:34
msgid "No VSphere datastores found."
msgstr "Keine VSphere-Datastores gefunden."

#: lib/fb_tools/vsphere/errors.py:64
msgid "Invalid name {n!r} for a {o} VSphere object."
msgstr "Ungültiger Name für ein {o}-VSphere-Objekt."

#: lib/fb_tools/vsphere/errors.py:67
msgid "Invalid name {!r} for a VSphere object."
msgstr "Ungültiger Name für ein VSphere-Objekt."

#: lib/fb_tools/vsphere/errors.py:85
msgid "The VSphere datacenter {!r} is not existing."
msgstr "Das VSphere-Datacenter existiert nicht."

#: lib/fb_tools/vsphere/errors.py:101
msgid "The VSphere Virtual machine {!r} was not found."
msgstr "Die VSphere-VM {!r} wurde nicht gefunden."

#: lib/fb_tools/vsphere/errors.py:121
msgid "No SAN based datastore found with at least {m:0.0f} MiB == {g:0.1f} GiB available space found."
msgstr ""
"Kein SAN-basierter Datastore mit wenigstens {m:0.0f} MiB == {g:0.1f} GiB verfügbarem Platz "
"gefunden."

#: lib/fb_tools/vsphere/errors.py:181
msgid "Timeout on creating VM {vm!r} after {to:0.1f} seconds."
msgstr "Timeout bei der Erstellung der VM {vm!r} nach {to:0.1f} Sekunden."

#: lib/fb_tools/vsphere/ether.py:440
msgid "Checking class of ethernet card: {!r}"
msgstr "Überprüfe die Klasse der Ethernet-Karte: {!r}"

#: lib/fb_tools/vsphere/ether.py:586
msgid "card is not in card list."
msgstr "Die Karte ist nicht in der Liste der Ethernet-Karten."

#: lib/fb_tools/vsphere/host.py:510
msgid "Host {!r} seems to be offline!"
msgstr "Der Host {!r} scheint offline zu sein!"

#: lib/fb_tools/vsphere/iface.py:122
msgid "Invalid MAC address {!r} for interface given."
msgstr "Ungültige MAC-Adresse {!r} für das Interface übergeben."

#: lib/fb_tools/vsphere/network.py:69
msgid "Trying to get IPv4 network {n!r} -> {i!r}."
msgstr "Versuche das IPv4-Netzwerk {n!r} -> {i!r} zu ermitteln."

#: lib/fb_tools/vsphere/network.py:76
msgid "Could not get IP network from network name {!r}."
msgstr "Konnte das IP-Netzwerk nicht aus dem Netzwerknamen {!r} ermitteln."

#: lib/fb_tools/vsphere/network.py:79
msgid "Network {!r} has no IP network assigned."
msgstr "Dem Netzwerk {!r} wurde kein IP-Netzwerk zugewiesen."

#: lib/fb_tools/vsphere/network.py:85
msgid "Initialized network object:"
msgstr "Initialisiertes Netzwerk-Objekt:"

#: lib/fb_tools/vsphere/network.py:207
msgid "The key {k!r} must be equal to the network name {n!r}."
msgstr "Der Key {k!r} muss gleich dem Netzwerknamen {n!r} sein."

#: lib/fb_tools/vsphere/network.py:455
msgid "Searching VSphere network for address {} ..."
msgstr "Suche VSphere-Netzwerk für die Adresse {} …"

#: lib/fb_tools/vsphere/network.py:461
msgid "Found network {n!r} for IP {i}."
msgstr "Habe Netzwerk {n!r} für die IP {i} gefunden."

#: lib/fb_tools/vsphere/network.py:465
msgid "Could not find VSphere network for IP {}."
msgstr "Konnte kein VSphere-Netzwerk für die IP {} finden."

#: lib/fb_tools/vsphere/network.py:468
msgid "Could not find VSphere network for IP addresses {}."
msgstr "Konnte kein VSphere-Netzwerk für die IP-Adresse {} ermitteln."

#: lib/fb_tools/vsphere/object.py:76
msgid "The type of a {} may not be None."
msgstr "Der Typ von einem {} darf nicht None sein."

#: lib/fb_tools/vsphere/object.py:81 lib/fb_tools/vsphere/object.py:104
#: lib/fb_tools/vsphere/object.py:127
msgid "Invalid {w}.{p} {v!r}."
msgstr "{w}.{p} ist ungültig: {v!r}."

#: lib/fb_tools/vsphere/object.py:143
msgid "The name prefix of a {} may not be None."
msgstr "Der Namenspräfix eines {} darf nicht None sein."

#: lib/fb_tools/vsphere/object.py:147
msgid "Invalid name prefix {p!r} for a {o}."
msgstr "Ungültiger Namenspräfix {p!r} für ein {o}."

#: lib/fb_tools/vsphere/server.py:120
msgid "Trying to get some 'about' information from VSphere."
msgstr "Versuche, ein paar 'about'-Informationen von VSphere zu ermitteln."

#: lib/fb_tools/vsphere/server.py:135
msgid "Got a {c} on connecting to {h!r}: {e}."
msgstr "Bekam ein {c} bei der Verbindung zu {h!r}: {e}."

#: lib/fb_tools/vsphere/server.py:144
msgid "VSphere server version: {!r}"
msgstr "VSphere-Server-Version: {!r}"

#: lib/fb_tools/vsphere/server.py:146
msgid "Found VSphere about-information:"
msgstr "Gefundene VSphere-'about'-Informationen:"

#: lib/fb_tools/vsphere/server.py:151
msgid "Trying to get datacenter from VSphere ..."
msgstr "Versuche, Datacenter von VSphere zu ermitteln …"

#: lib/fb_tools/vsphere/server.py:165
msgid "Found VSphere datacenter {!r}."
msgstr "VSphere-Datacenter {!r} gefunden."

#: lib/fb_tools/vsphere/server.py:167
msgid "Info about datacenter:"
msgstr "Informationen über Datacenter:"

#: lib/fb_tools/vsphere/server.py:178
msgid "Trying to get all clusters from VSphere ..."
msgstr "Versuche alle Cluster von VSphere zu ermitteln …"

#: lib/fb_tools/vsphere/server.py:202 lib/fb_tools/vsphere/server.py:207
msgid "Found clusters:"
msgstr "Gefundene Cluster:"

#: lib/fb_tools/vsphere/server.py:223 lib/fb_tools/vsphere/server.py:482
msgid "Found standalone host"
msgstr "Fand alleinstehenden Host"

#: lib/fb_tools/vsphere/server.py:225 lib/fb_tools/vsphere/server.py:484
msgid "Found cluster"
msgstr "Fand Cluster"

#: lib/fb_tools/vsphere/server.py:226 lib/fb_tools/vsphere/server.py:485
msgid "host"
msgid_plural "hosts"
msgstr[0] "Host"
msgstr[1] "Hosts"

#: lib/fb_tools/vsphere/server.py:227 lib/fb_tools/vsphere/server.py:486
msgid "CPU"
msgid_plural "CPUs"
msgstr[0] "CPU"
msgstr[1] "CPUs"

#: lib/fb_tools/vsphere/server.py:228 lib/fb_tools/vsphere/server.py:487
msgid "thread"
msgid_plural "threads"
msgstr[0] "Thread"
msgstr[1] "Threads"

#: lib/fb_tools/vsphere/server.py:229 lib/fb_tools/vsphere/server.py:488
msgid "network"
msgid_plural "networks"
msgstr[0] "Netzwerk"
msgstr[1] "Netzwerke"

#: lib/fb_tools/vsphere/server.py:230 lib/fb_tools/vsphere/server.py:489
msgid "datastore"
msgid_plural "datastores"
msgstr[0] "Datastore"
msgstr[1] "Datastores"

#: lib/fb_tools/vsphere/server.py:231 lib/fb_tools/vsphere/server.py:490
msgid ""
"{on} {cl!r}, {h} {h_l}, {cpu} {cpu_l}, {thr} {t_l}, {mem:0.1f} GiB Memory, {net} {nw_l} and {ds}"
" {ds_l}."
msgstr ""
"{on} {cl!r}, {h} {h_l}, {cpu} {cpu_l}, {thr} {t_l}, {mem:0.1f} GiB Hauptspeicher, {net} {nw_l} "
"und {ds} {ds_l}."

#: lib/fb_tools/vsphere/server.py:254
msgid "Trying to get all datastores from VSphere ..."
msgstr "Versuche alle Datastores von VSphere zu ermitteln …"

#: lib/fb_tools/vsphere/server.py:277 lib/fb_tools/vsphere/server.py:279
msgid "Found datastores:"
msgstr "Gefundene Datastores:"

#: lib/fb_tools/vsphere/server.py:287
msgid "Datastore mappings:"
msgstr "Datastore-Mappings:"

#: lib/fb_tools/vsphere/server.py:302
msgid "Datastore {!r} seems to be local."
msgstr "Das Datastore {!r} scheint lokal zu sein."

#: lib/fb_tools/vsphere/server.py:308
msgid "Found datastore {ds!r} of type {t!r}, capacity {c:0.1f} GByte."
msgstr "Habe Datastore {ds!r} vom Typ {t!r} mit einer Kapazität von {c:0.1f} GByte gefunden."

#: lib/fb_tools/vsphere/server.py:317
msgid "Trying to get all datastore clusters from VSphere ..."
msgstr "Versuche alle Datastore-Cluster von VSphere zu ermitteln …"

#: lib/fb_tools/vsphere/server.py:341 lib/fb_tools/vsphere/server.py:344
msgid "Found datastore clusters:"
msgstr "Gefundene Datastore-Cluster:"

#: lib/fb_tools/vsphere/server.py:346
msgid "No VSphere datastore clusters found."
msgstr "Keine VSphere-Datastore-Cluster gefunden."

#: lib/fb_tools/vsphere/server.py:352
msgid "Datastore cluster mappings:"
msgstr "Datastore-Cluster-Mappings:"

#: lib/fb_tools/vsphere/server.py:358 lib/fb_tools/vsphere/server.py:418
msgid "Found a {} child."
msgstr "Habe ein {}-Kindobjekt gefunden."

#: lib/fb_tools/vsphere/server.py:376
msgid "Trying to get all networks from VSphere ..."
msgstr "Versuche alle Netzwerke von VSphere zu ermitteln …"

#: lib/fb_tools/vsphere/server.py:398
msgid "Found one VSphere network."
msgid_plural "Found {n} VSphere networks."
msgstr[0] "Habe ein VSphere-Netzwerk gefunden."
msgstr[1] "Habe {n} VSphere-Netzwerke gefunden."

#: lib/fb_tools/vsphere/server.py:402 lib/fb_tools/vsphere/server.py:404
msgid "Found VSphere networks:"
msgstr "Gefundene VSphere-Netzwerke:"

#: lib/fb_tools/vsphere/server.py:406
msgid "No VSphere networks found."
msgstr "Keine VSphere-Netzwerke gefunden."

#: lib/fb_tools/vsphere/server.py:412
msgid "Network mappings:"
msgstr "Netzwerk-Mappings:"

#: lib/fb_tools/vsphere/server.py:436
msgid "Trying to get all host systems from VSphere ..."
msgstr "Versuche alle Host-Systeme von VSphere zu ermitteln …"

#: lib/fb_tools/vsphere/server.py:463 lib/fb_tools/vsphere/server.py:468
msgid "Found hosts:"
msgstr "Gefundene Hosts:"

#: lib/fb_tools/vsphere/server.py:474
msgid "Checking {o}-object in cluster {c!r} ..."
msgstr "Überprüfe {o}-Objekt in Cluster {c!r} …"

#: lib/fb_tools/vsphere/server.py:501
msgid "Found host {h!r} in cluster {c!r}."
msgstr "Host {h!r} in Cluster {c!r} gefunden."

#: lib/fb_tools/vsphere/server.py:516
msgid "Searching for VM {n!r} (pattern: {p!r}) in VSPhere {v!r} ..."
msgstr "Suche nach VM {n!r} (Suchmuster: {p!r}) in VSPhere {v!r} …"

#: lib/fb_tools/vsphere/server.py:524
msgid "VSphere VM {!r} not found."
msgstr "Die VSphere-VM {!r} wurde nicht gefunden."

#: lib/fb_tools/vsphere/server.py:626
msgid "Parameter {p!r} => {r!r} seems not to be a regex object."
msgstr "Der Parameter {p!r} => {r!r} scheint kein Regex-Objekt zu sein."

#: lib/fb_tools/vsphere/server.py:630
msgid "Parameter {p1!r} and {p2!r} may not be {w!r} at the same time."
msgstr "Die Parameter {p1!r} und {p2!r} dürfen nicht gleichzeitig {w!r} sein."

#: lib/fb_tools/vsphere/server.py:634
msgid "Trying to get list of VMs with name pattern {!r} ..."
msgstr "Versuche eine Liste der VMs mit dem Namensmuster {!r} zu finden …"

#: lib/fb_tools/vsphere/server.py:654
msgid "Searching in path {!r} ..."
msgstr "Suche in Pfad {!r} …"

#: lib/fb_tools/vsphere/server.py:667
msgid "Found one VM with pattern {p!r}."
msgid_plural "Found {no} VMs with pattern {p!r}."
msgstr[0] "Eine VM mit dem Namensmuster {p!r} gefunden."
msgstr[1] "Habe {no} VMs mit dem Namensmuster {p!r} gefunden."

#: lib/fb_tools/vsphere/server.py:702
msgid "Checking VM {!r} ..."
msgstr "Überprüfe VM {!r} …"

#: lib/fb_tools/vsphere/server.py:705
msgid "Checking VM {!r} for being a template ..."
msgstr "Überprüfe VM {!r}, ob sie eine Vorlage ist …"

#: lib/fb_tools/vsphere/server.py:707
msgid "Checking VM {!r} for being not a template ..."
msgstr "Überprüfe VM {!r}, ob sie keine Vorlage ist …"

#: lib/fb_tools/vsphere/server.py:715
msgid "Checking VM {!r} for pattern."
msgstr "Überprüfe VM {!r} nach Muster."

#: lib/fb_tools/vsphere/server.py:718
msgid "Found VM {!r}."
msgstr "Habe VM {!r} gefunden."

#: lib/fb_tools/vsphere/server.py:782
msgid "VM {!r} is already powered on."
msgstr "Die VM {!r} ist bereits eingeschaltet."

#: lib/fb_tools/vsphere/server.py:785
msgid "Powering on VM {!r} ..."
msgstr "Schalte VM {!r} ein …"

#: lib/fb_tools/vsphere/server.py:789
msgid "VM {!r} successful powered on."
msgstr "Die VM {!r} wurde erfolgreich eingeschaltet."

#: lib/fb_tools/vsphere/server.py:813
msgid "VM {!r} is already powered off."
msgstr "Die VM {!r} ist bereits ausgeschaltet."

#: lib/fb_tools/vsphere/server.py:816
msgid "Powering off VM {!r} ..."
msgstr "Schalte VM {!r} aus …"

#: lib/fb_tools/vsphere/server.py:820
msgid "VM {!r} successful powered off."
msgstr "Die VM {!r} wurde erfolgreich ausgeschaltet."

#: lib/fb_tools/vsphere/server.py:828
msgid "Ensuring existence of VSphere VM folders:"
msgstr "Stelle Existenz von VSphere VM-Ordnern sicher:"

#: lib/fb_tools/vsphere/server.py:845
msgid "Trying to get VM folder object for path {!r}."
msgstr "Versuche das VM-Ordnerobjekt für den Pfad {!r} zu erhalten."

#: lib/fb_tools/vsphere/server.py:870
msgid "Checking single VM folder {i}: {f!r}."
msgstr "Überprüfe einfachen VM-Ordner {i}: {f!r}."

#: lib/fb_tools/vsphere/server.py:881
msgid "Found VM folder {n}, parent: {p}"
msgstr "Habe VM-Ordner {n} gefunden, Eltern-Ordner: {p}"

#: lib/fb_tools/vsphere/server.py:899
msgid "Ensuring existence of VSphere VM folder {!r}."
msgstr "Stelle Existenz des VSphere-VM-Ordners {!r} sicher."

#: lib/fb_tools/vsphere/server.py:924
msgid "VM Folder {!r} already exists."
msgstr "Der VM-Ordner {!r} existiert bereits."

#: lib/fb_tools/vsphere/server.py:926
msgid "Creating VM folder {!r} ..."
msgstr "Erstelle VM-Ordner {!r} …"

#: lib/fb_tools/vsphere/server.py:928
msgid "Simulation mode, don't creating it."
msgstr "Simulationsmodus, erstelle ihn nicht."

#: lib/fb_tools/vsphere/server.py:944
msgid "Waiting for tasks to finish ..."
msgstr "Warte auf Beendigung der Tasks …"

#: lib/fb_tools/vsphere/server.py:956
msgid "Waiting at most {m} seconds for tasks {t} to finish ..."
msgstr "Warte maximal {m} Sekunden auf die Beendigung der Tasks {t} …"

#: lib/fb_tools/vsphere/server.py:959
msgid "Waiting for tasks {} to finish ..."
msgstr "Warte auf Beendigung der Tasks {} …"

#: lib/fb_tools/vsphere/server.py:979
msgid "Waiting ..."
msgstr "Warten …"

#: lib/fb_tools/vsphere/server.py:1013
msgid "Creating VM {!r} ..."
msgstr "Erstelle VM {!r} …"

#: lib/fb_tools/vsphere/server.py:1016
msgid "Simulation mode - VM {!r} will not be created."
msgstr "Simulations-Modus - die VM {!r} wird nicht erstellt."

#: lib/fb_tools/vsphere/server.py:1034
msgid "Generating create spec for VM {!r} ..."
msgstr "Generiere Erstellungs-Spec für VM {!r} …"

#: lib/fb_tools/vsphere/server.py:1042
msgid "Datastore path: {!r}"
msgstr "Datastore-Pfad: {!r}"

#: lib/fb_tools/vsphere/server.py:1045
msgid "VM path name: {!r}"
msgstr "VM-Pfadname: {!r}"

#: lib/fb_tools/vsphere/server.py:1095
msgid "Generated VM config:"
msgstr "Generierte VM-Konfiguration:"

#: lib/fb_tools/vsphere/server.py:1104
msgid "Given disksize {!r} must be greater than zero."
msgstr "Die gegebene Plattengröße muss größer als Null sein."

#: lib/fb_tools/vsphere/server.py:1117
msgid "There may be created at most 6 disks, but {} were given."
msgstr "Es können höchjstens 6 Platten erstellt werden, aber {} wurden übergeben."

#: lib/fb_tools/vsphere/server.py:1131
msgid "Generating spec for SCSI controller and one disk: {d}"
msgid_plural "Generating spec for SCSI controller and {n} disks: {d}"
msgstr[0] "Generiere Spec für SCSI-Controller und eine Disk: {d}"
msgstr[1] "Generiere Spec für SCSI-Controller und {n} Disks: {d}"

#: lib/fb_tools/vsphere/server.py:1134
msgid "Generating spec for SCSI controller without disks."
msgstr "Generiere Spec für SCSI-Controller ohne Disks."

#: lib/fb_tools/vsphere/server.py:1159
msgid "Adding spec for disk {n!r} with {gb} GiB => {kb} KiByte."
msgstr "Füge Spec für Disk {n!r} mit {gb} GiB => {kb} KiByte hinzu."

#: lib/fb_tools/vsphere/server.py:1194
msgid "Invalid Interface description {!r} given."
msgstr "Ungültige Interface-Beschreibung {!r} übergeben."

#: lib/fb_tools/vsphere/server.py:1205
msgid "Defined interface:"
msgstr "Definierte Netzwerkschnittstelle:"

#: lib/fb_tools/vsphere/server.py:1209
msgid "Adding spec for network interface {d!r} (Network {n!r}, MAC: {m!r}, summary: {s!r})."
msgstr ""

#: lib/fb_tools/vsphere/server.py:1261
msgid "Purging VM {!r} ..."
msgstr "Lösche VM {!r} vollständig …"

#: lib/fb_tools/vsphere/server.py:1265
msgid "VM {!r} successful removed."
msgstr "VM {!r} wurde erfolgreich gelöscht."

#: lib/fb_tools/vsphere/server.py:1296
msgid "Did not found virtual ethernet device No. {no} (found {count} devices)."
msgstr "Virtuelles Ethernet-Device Nummer {no} wurde nicht gefunden (es wurden {count} Devices gefunden)."

#: lib/fb_tools/vsphere/server.py:1315
msgid "Changes of MAC address:"
msgstr "Ändern von MAC-Adressen:"

#: lib/fb_tools/vsphere/server.py:1319
msgid "Successful changed MAC address of VM {v!r} to {m!r}."
msgstr "Erfolgreich MAC-Adresse der VM {v!r} auf {m!r} geändert."

#: lib/fb_tools/vsphere/vm.py:111
msgid "The name of the vsphere may not be empty."
msgstr "Der VSPhere-Name darf nicht leer sein."

#: lib/fb_tools/vsphere/vm.py:569
msgid "Unknown hardware device of type {}."
msgstr "Unbekanntes Hardware-Gerät vom Typ {}."

#: lib/fb_tools/vsphere/vm.py:572
msgid "There is something wrong wit VM {n!r} in cluster {c!r} and path {p!r} ..."
msgstr "Irgendetwas stimmt mit der VM {n!r} in Cluster {c!r}  im Pfad {p!r} nicht …"

#: lib/fb_tools/vsphere/vm.py:694
msgid "VM is not in VM list."
msgstr "Die VM ist nicht in der Liste der VMs."

<<<<<<< HEAD
#: lib/fb_tools/xlate.py:114
msgid "Module directory: {!r}"
msgstr "Modul-Verzeichnis: {!r}"

#: lib/fb_tools/xlate.py:115
msgid "Base directory: {!r}"
msgstr "Basis-Verzeichnis: {!r}"

#: lib/fb_tools/xlate.py:116
msgid "Locale directory: {!r}"
msgstr "Verzeichnis für Locales: {!r}"

#: lib/fb_tools/xlate.py:117
msgid "Locale domain: {!r}"
msgstr "Locale-Domäne: {!r}"

#: lib/fb_tools/xlate.py:118
msgid "Default Locale: {!r}"
msgstr ""

#: lib/fb_tools/xlate.py:119
=======
#: lib/fb_tools/xlate.py:97
msgid "Module directory: {!r}"
msgstr "Modul-Verzeichnis: {!r}"

#: lib/fb_tools/xlate.py:98
msgid "Base directory: {!r}"
msgstr "Basis-Verzeichnis: {!r}"

#: lib/fb_tools/xlate.py:99
msgid "Locale directory: {!r}"
msgstr "Verzeichnis für Locales: {!r}"

#: lib/fb_tools/xlate.py:100
msgid "Locale domain: {!r}"
msgstr "Locale-Domäne: {!r}"

#: lib/fb_tools/xlate.py:101
>>>>>>> 73054cb7
msgid "Found .mo-file: {!r}"
msgstr "Gefundene .mo-Datei: {!r}"
<|MERGE_RESOLUTION|>--- conflicted
+++ resolved
@@ -1,23 +1,14 @@
 # German (Germany) translations for fb_tools.
-# Copyright (C) 2021 Frank Brehm, Berlin
+# Copyright (C) 2022 Frank Brehm, Berlin
 # This file is distributed under the same license as the fb_tools project.
-<<<<<<< HEAD
-# Frank Brehm <frank@brehm-online.com>, 2020.
-=======
-# Frank Brehm <frank.brehm@pixelpark.com>, 2021.
->>>>>>> 73054cb7
+# Frank Brehm <frank@brehm-online.com>, 2022.
 #
 msgid ""
 msgstr ""
-"Project-Id-Version: fb_tools 1.8.3\n"
+"Project-Id-Version: fb_tools 1.8.6\n"
 "Report-Msgid-Bugs-To: frank@brehm-online.com\n"
-<<<<<<< HEAD
-"POT-Creation-Date: 2020-11-28 20:25+0100\n"
-"PO-Revision-Date: 2019-12-04 13:00+0100\n"
-=======
-"POT-Creation-Date: 2021-11-17 11:28+0100\n"
+"POT-Creation-Date: 2022-03-03 23:18+0100\n"
 "PO-Revision-Date: 2021-11-17 11:30+0100\n"
->>>>>>> 73054cb7
 "Last-Translator: Frank Brehm <frank@brehm-online.com>\n"
 "Language: de_DE\n"
 "Language-Team: de_DE <frank@brehm-online.com>\n"
@@ -188,7 +179,6 @@
 msgid "Aborted by user interrupt."
 msgstr "Abbruch durch Benutzer-Unterbrechung."
 
-<<<<<<< HEAD
 #: lib/fb_tools/cfg_converter.py:80
 msgid "The input file is not existing"
 msgstr "Die Input-Datei existiert nicht"
@@ -274,9 +264,8 @@
 msgstr "Dateioptionen"
 
 #: lib/fb_tools/cfg_converter.py:654 lib/fb_tools/cfg_converter.py:661
-#: lib/fb_tools/ddns/__init__.py:256 lib/fb_tools/get_file_rm_app.py:312
+#: lib/fb_tools/ddns/__init__.py:256 lib/fb_tools/get_file_rm_app.py:316
 #: lib/fb_tools/get_vm_app.py:201 lib/fb_tools/get_vm_list_app.py:315
-#: lib/fb_tools/pdns_bulk_rm_app.py:189 lib/fb_tools/pdns_bulk_rm_app.py:236
 msgid "FILE"
 msgstr "DATEI"
 
@@ -369,7 +358,7 @@
 msgstr "HJSON-Ausgabeoptionen"
 
 #: lib/fb_tools/cfg_converter.py:857 lib/fb_tools/ddns/myip_app.py:139
-#: lib/fb_tools/ddns/update_app.py:275 lib/fb_tools/get_vm_app.py:256
+#: lib/fb_tools/ddns/update_app.py:278 lib/fb_tools/get_vm_app.py:256
 #: lib/fb_tools/get_vm_list_app.py:386
 msgid "Starting {a!r}, version {v!r} ..."
 msgstr "Starte {a!r}, Version {v!r} …"
@@ -392,8 +381,6 @@
 msgid "Dumping content to {!r} format."
 msgstr "Gebe Inhalt in {!r}-Format aus."
 
-#: lib/fb_tools/common.py:151
-=======
 #: lib/fb_tools/collections.py:61
 msgid "Item {item!r} must be of type {must!r}, but is of type {cls!r} instead."
 msgstr "Der Eintrag {item!r} muss vom Typ {must!r} sein, ist aber statt dessen vom Typ {cls!r}."
@@ -429,7 +416,6 @@
 msgstr "Die Methode {met}() erwartet höchstens {max} Argumente, hat aber {got} erhalten."
 
 #: lib/fb_tools/common.py:154
->>>>>>> 73054cb7
 msgid "{} is a tty."
 msgstr "{} ist ein tty."
 
@@ -926,16 +912,7 @@
 "Wieviele Dateien (eine pro Jahr) sollen von heute an rückwärts aufbewahrt werden (Vorgabe:  "
 "{default}, Minimum {min})?"
 
-<<<<<<< HEAD
-#: lib/fb_tools/get_file_rm_app.py:313
-=======
-#: lib/fb_tools/ddns/__init__.py:256 lib/fb_tools/get_file_rm_app.py:316
-#: lib/fb_tools/get_vm_app.py:201 lib/fb_tools/get_vm_list_app.py:315
-msgid "FILE"
-msgstr "DATEI"
-
 #: lib/fb_tools/get_file_rm_app.py:317
->>>>>>> 73054cb7
 msgid "File pattern to generate list of files to remove."
 msgstr "Dateimuster, um die Liste der zu löschenden Dateien zu generieren."
 
@@ -1076,14 +1053,6 @@
 msgid "Could not initialize {} object from:"
 msgstr "Konnte kein {}-Objekt initialisieren aus:"
 
-<<<<<<< HEAD
-=======
-#: lib/fb_tools/ddns/myip_app.py:139 lib/fb_tools/ddns/update_app.py:278
-#: lib/fb_tools/get_vm_app.py:256 lib/fb_tools/get_vm_list_app.py:386
-msgid "Starting {a!r}, version {v!r} ..."
-msgstr "Starte {a!r}, Version {v!r} …"
-
->>>>>>> 73054cb7
 #: lib/fb_tools/get_vm_app.py:265 lib/fb_tools/get_vm_list_app.py:395
 msgid "Closing VSPhere object {!r} ..."
 msgstr "Schließe VSPhere-Objekt {!r} …"
@@ -2185,46 +2154,26 @@
 msgid "VM is not in VM list."
 msgstr "Die VM ist nicht in der Liste der VMs."
 
-<<<<<<< HEAD
-#: lib/fb_tools/xlate.py:114
+#: lib/fb_tools/xlate.py:117
 msgid "Module directory: {!r}"
 msgstr "Modul-Verzeichnis: {!r}"
 
-#: lib/fb_tools/xlate.py:115
+#: lib/fb_tools/xlate.py:118
 msgid "Base directory: {!r}"
 msgstr "Basis-Verzeichnis: {!r}"
 
-#: lib/fb_tools/xlate.py:116
+#: lib/fb_tools/xlate.py:119
 msgid "Locale directory: {!r}"
 msgstr "Verzeichnis für Locales: {!r}"
 
-#: lib/fb_tools/xlate.py:117
+#: lib/fb_tools/xlate.py:120
 msgid "Locale domain: {!r}"
 msgstr "Locale-Domäne: {!r}"
 
-#: lib/fb_tools/xlate.py:118
+#: lib/fb_tools/xlate.py:121
 msgid "Default Locale: {!r}"
 msgstr ""
 
-#: lib/fb_tools/xlate.py:119
-=======
-#: lib/fb_tools/xlate.py:97
-msgid "Module directory: {!r}"
-msgstr "Modul-Verzeichnis: {!r}"
-
-#: lib/fb_tools/xlate.py:98
-msgid "Base directory: {!r}"
-msgstr "Basis-Verzeichnis: {!r}"
-
-#: lib/fb_tools/xlate.py:99
-msgid "Locale directory: {!r}"
-msgstr "Verzeichnis für Locales: {!r}"
-
-#: lib/fb_tools/xlate.py:100
-msgid "Locale domain: {!r}"
-msgstr "Locale-Domäne: {!r}"
-
-#: lib/fb_tools/xlate.py:101
->>>>>>> 73054cb7
+#: lib/fb_tools/xlate.py:122
 msgid "Found .mo-file: {!r}"
 msgstr "Gefundene .mo-Datei: {!r}"
