--- conflicted
+++ resolved
@@ -8,11 +8,7 @@
 msgstr ""
 "Project-Id-Version: fb_tools 1.6.3\n"
 "Report-Msgid-Bugs-To: frank.brehm@pixelpark.com\n"
-<<<<<<< HEAD
-"POT-Creation-Date: 2019-02-22 17:18+0100\n"
-=======
-"POT-Creation-Date: 2019-10-17 16:43+0200\n"
->>>>>>> b4488526
+"POT-Creation-Date: 2019-10-21 15:23+0200\n"
 "PO-Revision-Date: YEAR-MO-DA HO:MI+ZONE\n"
 "Last-Translator: FULL NAME <frank.brehm@pixelpark.com>\n"
 "Language-Team: LANGUAGE <LL@li.org>\n"
@@ -158,7 +154,6 @@
 msgid "Aborted by user interrupt."
 msgstr ""
 
-<<<<<<< HEAD
 #: lib/fb_tools/cfg_converter.py:80
 msgid "The input file is not existing"
 msgstr ""
@@ -234,8 +229,8 @@
 msgstr ""
 
 #: lib/fb_tools/cfg_converter.py:654 lib/fb_tools/cfg_converter.py:661
-#: lib/fb_tools/get_file_rm_app.py:312 lib/fb_tools/get_vm_app.py:157
-#: lib/fb_tools/get_vm_list_app.py:161 lib/fb_tools/pdns_bulk_rm_app.py:189
+#: lib/fb_tools/get_file_rm_app.py:312 lib/fb_tools/get_vm_app.py:201
+#: lib/fb_tools/get_vm_list_app.py:271 lib/fb_tools/pdns_bulk_rm_app.py:189
 #: lib/fb_tools/pdns_bulk_rm_app.py:236
 msgid "FILE"
 msgstr ""
@@ -324,8 +319,8 @@
 msgid "HJSON output options"
 msgstr ""
 
-#: lib/fb_tools/cfg_converter.py:857 lib/fb_tools/get_vm_app.py:220
-#: lib/fb_tools/get_vm_list_app.py:216
+#: lib/fb_tools/cfg_converter.py:857 lib/fb_tools/get_vm_app.py:256
+#: lib/fb_tools/get_vm_list_app.py:331
 msgid "Starting {a!r}, version {v!r} ..."
 msgstr ""
 
@@ -347,10 +342,7 @@
 msgid "Dumping content to {!r} format."
 msgstr ""
 
-#: lib/fb_tools/common.py:147
-=======
 #: lib/fb_tools/common.py:151
->>>>>>> b4488526
 msgid "{} is a tty."
 msgstr ""
 
@@ -553,15 +545,6 @@
 msgid "How many files one per year from today on should be kept (default: {default}, minimum: {min})?"
 msgstr ""
 
-<<<<<<< HEAD
-=======
-#: lib/fb_tools/get_file_rm_app.py:312 lib/fb_tools/get_vm_app.py:201
-#: lib/fb_tools/get_vm_list_app.py:271 lib/fb_tools/pdns_bulk_rm_app.py:189
-#: lib/fb_tools/pdns_bulk_rm_app.py:236
-msgid "FILE"
-msgstr ""
-
->>>>>>> b4488526
 #: lib/fb_tools/get_file_rm_app.py:313
 msgid "File pattern to generate list of files to remove."
 msgstr ""
@@ -691,10 +674,6 @@
 msgid "Could not initialize {} object from:"
 msgstr ""
 
-#: lib/fb_tools/get_vm_app.py:256 lib/fb_tools/get_vm_list_app.py:331
-msgid "Starting {a!r}, version {v!r} ..."
-msgstr ""
-
 #: lib/fb_tools/get_vm_app.py:265 lib/fb_tools/get_vm_list_app.py:340
 msgid "Closing VSPhere object {!r} ..."
 msgstr ""
@@ -723,17 +702,12 @@
 msgid "None"
 msgstr ""
 
-<<<<<<< HEAD
-#: lib/fb_tools/get_vm_app.py:228 lib/fb_tools/get_vm_list_app.py:224
-msgid "Closing ..."
-=======
 #: lib/fb_tools/get_vm_list_app.py:69
 msgid "Tries to get a list of all virtual machines in VMWare VSphere and print it out."
 msgstr ""
 
 #: lib/fb_tools/get_vm_list_app.py:195
 msgid "Checking for configured VSPhere instance {!r} ..."
->>>>>>> b4488526
 msgstr ""
 
 #: lib/fb_tools/get_vm_list_app.py:199
@@ -760,8 +734,6 @@
 msgid "Regular expression for filtering: {!r}"
 msgstr ""
 
-<<<<<<< HEAD
-=======
 #: lib/fb_tools/get_vm_list_app.py:440
 msgid "Found no VMWare VMs."
 msgstr ""
@@ -776,7 +748,6 @@
 msgid "Found a {} object:"
 msgstr ""
 
->>>>>>> b4488526
 #: lib/fb_tools/handler/__init__.py:157
 msgid "Invalid time zone name {!r}."
 msgstr ""
@@ -1057,11 +1028,7 @@
 msgid "Performing argument {!r}."
 msgstr ""
 
-<<<<<<< HEAD
-#: lib/fb_tools/handler/__init__.py:247 lib/fb_tools/handling_obj.py:405
-=======
 #: lib/fb_tools/handler/__init__.py:247 lib/fb_tools/handling_obj.py:416
->>>>>>> b4488526
 msgid "Executing: {}"
 msgstr ""
 
@@ -2239,25 +2206,6 @@
 msgid "Successful changed MAC address of VM {v!r} to {m!r}."
 msgstr ""
 
-<<<<<<< HEAD
-#: lib/fb_tools/xlate.py:94
-msgid "Module directory: {!r}"
-msgstr ""
-
-#: lib/fb_tools/xlate.py:95
-msgid "Base directory: {!r}"
-msgstr ""
-
-#: lib/fb_tools/xlate.py:96
-msgid "Locale directory: {!r}"
-msgstr ""
-
-#: lib/fb_tools/xlate.py:97
-msgid "Locale domain: {!r}"
-msgstr ""
-
-#: lib/fb_tools/xlate.py:98
-=======
 #: lib/fb_tools/vsphere/vm.py:111
 msgid "The name of the vsphere may not be empty."
 msgstr ""
@@ -2274,23 +2222,26 @@
 msgid "VM is not in VM list."
 msgstr ""
 
-#: lib/fb_tools/xlate.py:92
+#: lib/fb_tools/xlate.py:115
 msgid "Module directory: {!r}"
 msgstr ""
 
-#: lib/fb_tools/xlate.py:93
+#: lib/fb_tools/xlate.py:116
 msgid "Base directory: {!r}"
 msgstr ""
 
-#: lib/fb_tools/xlate.py:94
+#: lib/fb_tools/xlate.py:117
 msgid "Locale directory: {!r}"
 msgstr ""
 
-#: lib/fb_tools/xlate.py:95
+#: lib/fb_tools/xlate.py:118
 msgid "Locale domain: {!r}"
 msgstr ""
 
-#: lib/fb_tools/xlate.py:96
->>>>>>> b4488526
+#: lib/fb_tools/xlate.py:119
+msgid "Default Locale: {!r}"
+msgstr ""
+
+#: lib/fb_tools/xlate.py:120
 msgid "Found .mo-file: {!r}"
 msgstr ""
