# English (United States) translations for fb_tools.
# Copyright (C) 2021 Frank Brehm, Berlin
# This file is distributed under the same license as the fb_tools project.
<<<<<<< HEAD
# Frank Brehm <frank@brehm-online.com>, 2020.
=======
# Frank Brehm <frank.brehm@pixelpark.com>, 2021.
>>>>>>> 73054cb7
#
msgid ""
msgstr ""
"Project-Id-Version: fb_tools 1.8.3\n"
"Report-Msgid-Bugs-To: frank@brehm-online.com\n"
<<<<<<< HEAD
"POT-Creation-Date: 2020-11-28 20:25+0100\n"
"PO-Revision-Date: 2019-09-11 16:15+0100\n"
=======
"POT-Creation-Date: 2021-11-17 11:28+0100\n"
"PO-Revision-Date: 2021-11-17 11:30+0100\n"
>>>>>>> 73054cb7
"Last-Translator: Frank Brehm <frank@brehm-online.com>\n"
"Language: en_US\n"
"Language-Team: en_US <frank@brehm-online.com>\n"
"Plural-Forms: nplurals=2; plural=(n != 1)\n"
"MIME-Version: 1.0\n"
"Content-Type: text/plain; charset=utf-8\n"
"Content-Transfer-Encoding: 8bit\n"
"Generated-By: Babel 2.6.0\n"

#: bin/get-file-to-remove:84
msgid ""
"{c}-Object:\n"
"{a}"
msgstr ""

#: lib/fb_tools/app.py:86 lib/fb_tools/get_vm_list_app.py:338
msgid "Got a {c} for pattern {p!r}: {e}"
msgstr ""

#: lib/fb_tools/app.py:111
msgid "The path {!r} must be an absolute path."
msgstr ""

#: lib/fb_tools/app.py:117
msgid "The directory {!r} does not exists."
msgstr ""

#: lib/fb_tools/app.py:121
msgid "The given path {!r} exists, but is not a directory."
msgstr ""

#: lib/fb_tools/app.py:125
msgid "The given directory {!r} is not readable."
msgstr ""

#: lib/fb_tools/app.py:129
msgid "The given directory {!r} is not writeable."
msgstr ""

#: lib/fb_tools/app.py:144
msgid "Forced execution - whatever it means."
msgstr ""

#: lib/fb_tools/app.py:223
msgid "Invalid env_prefix {!r} given - it may not be empty."
msgstr ""

#: lib/fb_tools/app.py:227
msgid ""
"Invalid characters found in env_prefix {!r}, only alphanumeric characters and digits and "
"underscore (this not as the first character) are allowed."
msgstr ""

#: lib/fb_tools/app.py:238
msgid "Unknown and undescriped application."
msgstr ""

#: lib/fb_tools/app.py:263
msgid "Wrong exit_value {!r}, must be >= 0."
msgstr ""

#: lib/fb_tools/app.py:493
msgid "Trying to get {} via console ..."
msgstr "Trying to get {} via console …"

#: lib/fb_tools/app.py:508
msgid "Got a signal {}."
msgstr ""

#: lib/fb_tools/app.py:511
msgid "Got a signal {n!r} ({s})."
msgstr ""

#: lib/fb_tools/app.py:518
msgid "Exit on signal {n!r} ({s})."
msgstr ""

#: lib/fb_tools/app.py:526
msgid "Tweaking signal handlers."
msgstr ""

#: lib/fb_tools/app.py:532
msgid "Setting signal handler for {n!r} ({s})."
msgstr ""

#: lib/fb_tools/app.py:543
msgid "Enter "
msgstr ""

#: lib/fb_tools/app.py:550
msgid "Repeat enter "
msgstr ""

#: lib/fb_tools/app.py:560
msgid "{n} and repeated {n} did not match."
msgstr ""

#: lib/fb_tools/app.py:564
msgid "Restoring original signal handlers."
msgstr ""

#: lib/fb_tools/app.py:569
msgid "Got {n!r}: {s!r}"
msgstr ""

#: lib/fb_tools/app.py:619
msgid "The application is not completely initialized."
msgstr ""

#: lib/fb_tools/app.py:630
msgid "Object {!r} seems not to be completely initialized."
msgstr ""

#: lib/fb_tools/app.py:640
msgid "Ending."
msgstr ""

#: lib/fb_tools/app.py:659
msgid "Executing {} ..."
msgstr "Executing {} …"

#: lib/fb_tools/app.py:681
msgid "General options"
msgstr ""

#: lib/fb_tools/app.py:685
msgid "Simulation mode, nothing is really done."
msgstr ""

#: lib/fb_tools/app.py:696
msgid "Use colored output for messages."
msgstr ""

#: lib/fb_tools/app.py:703
msgid "Increase the verbosity level"
msgstr ""

#: lib/fb_tools/app.py:708
msgid "Silent execution, only warnings and errors are emitted."
msgstr ""

#: lib/fb_tools/app.py:713
msgid "Show this help message and exit."
msgstr ""

#: lib/fb_tools/app.py:717
msgid "Display brief usage message and exit."
msgstr ""

#: lib/fb_tools/app.py:719
#, python-format
msgid "Version of %(prog)s: {}"
msgstr ""

#: lib/fb_tools/app.py:722
msgid "Show program's version number and exit."
msgstr ""

#: lib/fb_tools/app.py:856
msgid "Starting in:"
msgstr ""

#: lib/fb_tools/app.py:878
msgid "Aborted by user interrupt."
msgstr ""

<<<<<<< HEAD
#: lib/fb_tools/cfg_converter.py:80
msgid "The input file is not existing"
msgstr ""

#: lib/fb_tools/cfg_converter.py:91
msgid "The input file is not readable"
msgstr ""

#: lib/fb_tools/cfg_converter.py:111
msgid "The configuration file type may not be None."
msgstr ""

#: lib/fb_tools/cfg_converter.py:116
msgid "The configuration file type must be one of {l}, given {g!r}."
msgstr ""

#: lib/fb_tools/cfg_converter.py:186
msgid "The value for {l!r} may be at least {m}, {v} were given."
msgstr ""

#: lib/fb_tools/cfg_converter.py:191
msgid "The value for {l!r} may be at most {m}, {v} were given."
msgstr ""

#: lib/fb_tools/cfg_converter.py:218
msgid "The YAML style type must be one of {l}, given {g!r}."
msgstr ""

#: lib/fb_tools/cfg_converter.py:271
msgid ""
"Converts the given configuration file from the given input format into the given output format "
"and print it out to {o} or into a given output file."
msgstr ""

#: lib/fb_tools/cfg_converter.py:329
msgid "Invalid input configuration type {!r}"
msgstr ""

#: lib/fb_tools/cfg_converter.py:346
msgid "Invalid target configuration type {!r}"
msgstr ""

#: lib/fb_tools/cfg_converter.py:406
msgid "The maximum width of generated YAML files must be at least {m} characters, {v!r} are given."
msgstr ""

#: lib/fb_tools/cfg_converter.py:411
msgid "The maximum width of generated YAML files must be at most {m} characters, {v!r} are given."
msgstr ""

#: lib/fb_tools/cfg_converter.py:427
msgid "The indention of generated YAML files must be at least {m} characters, {v!r} are given."
msgstr ""

#: lib/fb_tools/cfg_converter.py:432
msgid "The indention of generated YAML files must be at most {m} characters, {v!r} are given."
msgstr ""

#: lib/fb_tools/cfg_converter.py:472
msgid "The default style on ouput YAML must be one of {l}, but {v!r} was given."
msgstr ""

#: lib/fb_tools/cfg_converter.py:523
msgid "The linebreak used in ouput YAML must be one of {l}, but {v!r} was given."
msgstr ""

#: lib/fb_tools/cfg_converter.py:629 lib/fb_tools/cfg_converter.py:635
msgid "Loading module {!r} ..."
msgstr "Loading module {!r} …"

#: lib/fb_tools/cfg_converter.py:651
msgid "File options"
msgstr ""

#: lib/fb_tools/cfg_converter.py:654 lib/fb_tools/cfg_converter.py:661
#: lib/fb_tools/ddns/__init__.py:256 lib/fb_tools/get_file_rm_app.py:312
#: lib/fb_tools/get_vm_app.py:201 lib/fb_tools/get_vm_list_app.py:315
#: lib/fb_tools/pdns_bulk_rm_app.py:189 lib/fb_tools/pdns_bulk_rm_app.py:236
msgid "FILE"
msgstr ""

#: lib/fb_tools/cfg_converter.py:655
msgid "The filename of the input file. Use {i!r} to read from {f} (which is the default)."
msgstr ""

#: lib/fb_tools/cfg_converter.py:662
msgid "The filename of the output file. Use {i!r} to write to {f} (which is the default)."
msgstr ""

#: lib/fb_tools/cfg_converter.py:669
msgid "Converting options"
msgstr ""

#: lib/fb_tools/cfg_converter.py:675 lib/fb_tools/cfg_converter.py:685
msgid "CFG_TYPE"
msgstr ""

#: lib/fb_tools/cfg_converter.py:678
msgid "The configuration type of the source, must be one of {}."
msgstr ""

#: lib/fb_tools/cfg_converter.py:688
msgid "The configuration type of the target, must be one of {}."
msgstr ""

#: lib/fb_tools/cfg_converter.py:703
msgid "YAML output options"
msgstr ""

#: lib/fb_tools/cfg_converter.py:708
msgid "The maximum width of generated lines on YAML output (Default: {})."
msgstr ""

#: lib/fb_tools/cfg_converter.py:714
msgid "The indention of generated YAML output (Default: {})."
msgstr ""

#: lib/fb_tools/cfg_converter.py:719
msgid "Include export tag type in YAML output."
msgstr ""

#: lib/fb_tools/cfg_converter.py:723
msgid "Print a collection as flow in YAML output."
msgstr ""

#: lib/fb_tools/cfg_converter.py:727
msgid "STYLE"
msgstr ""

#: lib/fb_tools/cfg_converter.py:729
msgid "The style of the scalars in YAML output, may be be one of {}."
msgstr ""

#: lib/fb_tools/cfg_converter.py:734
msgid "Don't print an explicit start marker in YAML output."
msgstr ""

#: lib/fb_tools/cfg_converter.py:738
msgid "Print an explicit end marker in YAML output."
msgstr ""

#: lib/fb_tools/cfg_converter.py:746
msgid "JSON output options"
msgstr ""

#: lib/fb_tools/cfg_converter.py:750 lib/fb_tools/cfg_converter.py:776
msgid "The {} output is guaranteed to have all incoming non-ASCII characters escaped."
msgstr ""

#: lib/fb_tools/cfg_converter.py:755 lib/fb_tools/cfg_converter.py:781
msgid ""
"The indention of the {} output. If given an positive integer value, these number of characters "
"are indented. I given '0', a negative integer or  an empty string (''), only newlines are "
"inserted. If a non empty string is given, this will be used as indention. If omitted, the most "
"compact form without newlines a.s.o. will be generated."
msgstr ""

#: lib/fb_tools/cfg_converter.py:764 lib/fb_tools/cfg_converter.py:790
msgid "The keys of dictionaries will be sorted in {} output."
msgstr ""

#: lib/fb_tools/cfg_converter.py:772
msgid "HJSON output options"
msgstr ""

#: lib/fb_tools/cfg_converter.py:857 lib/fb_tools/ddns/myip_app.py:139
#: lib/fb_tools/ddns/update_app.py:275 lib/fb_tools/get_vm_app.py:256
#: lib/fb_tools/get_vm_list_app.py:386
msgid "Starting {a!r}, version {v!r} ..."
msgstr "Starting {a!r}, version {v!r} …"

#: lib/fb_tools/cfg_converter.py:894
msgid "Interpreted content of {!r}:"
msgstr ""

#: lib/fb_tools/cfg_converter.py:899 lib/fb_tools/cfg_converter.py:921
#: lib/fb_tools/cfg_converter.py:936
msgid "Loading content from {!r} format."
msgstr ""

#: lib/fb_tools/cfg_converter.py:955
msgid "Generated output:"
msgstr ""

#: lib/fb_tools/cfg_converter.py:965 lib/fb_tools/cfg_converter.py:981
#: lib/fb_tools/cfg_converter.py:1015
msgid "Dumping content to {!r} format."
msgstr ""

#: lib/fb_tools/common.py:151
=======
#: lib/fb_tools/collections.py:61
msgid "Item {item!r} must be of type {must!r}, but is of type {cls!r} instead."
msgstr ""

#: lib/fb_tools/collections.py:80
msgid "Object {o!r} is not a {e} object."
msgstr ""

#: lib/fb_tools/collections.py:97
msgid "Key {key!r} must be of type {must!r}, but is of type {cls!r} instead."
msgstr ""

#: lib/fb_tools/collections.py:113
msgid "Object is neither a {m} object, nor a sequential object, but a {o!r} object instead."
msgstr ""

#: lib/fb_tools/collections.py:131
msgid "Key {!r} is not existing."
msgstr ""

#: lib/fb_tools/collections.py:149 lib/fb_tools/collections.py:167
msgid "Could update {ex} with {i!r}: {m}"
msgstr ""

#: lib/fb_tools/collections.py:190
msgid "Parameter {p!r} is not a sequence type, but a {c!r} object instead."
msgstr ""

#: lib/fb_tools/collections.py:999
msgid "The method {met}() expected at most {max} arguments, got {got}."
msgstr ""

#: lib/fb_tools/common.py:154
>>>>>>> 73054cb7
msgid "{} is a tty."
msgstr ""

#: lib/fb_tools/common.py:158
msgid "Platform is Windows and not ansi_term."
msgstr ""

#: lib/fb_tools/common.py:162
msgid "{} is not a tty."
msgstr ""

#: lib/fb_tools/common.py:558
msgid "Given value is {!r}."
msgstr ""

#: lib/fb_tools/common.py:597
msgid "Could not determine bytes in {!r}."
msgstr ""

#: lib/fb_tools/common.py:682
msgid "Couldn't detect unit {!r}."
msgstr ""

#: lib/fb_tools/common.py:785
msgid "Argument {a!r} must be of type {t1!r} or {t2!r}."
msgstr ""

#: lib/fb_tools/config.py:69 lib/fb_tools/get_file_rm_app.py:392
msgid "File {!r} does not exists."
msgstr ""

#: lib/fb_tools/config.py:72 lib/fb_tools/get_file_rm_app.py:401
msgid "File {!r} is not a regular file."
msgstr ""

#: lib/fb_tools/config.py:128
msgid "Encoding {v!r} must be a {s!r} object, but is a {c!r} object instead."
msgstr ""

#: lib/fb_tools/config.py:146
msgid "A configuration directory may not be None."
msgstr ""

#: lib/fb_tools/config.py:162
msgid "A configuration file may not be None."
msgstr ""

#: lib/fb_tools/config.py:167 lib/fb_tools/config.py:175
msgid "Configuration file {!r} exists, but is not a regular file."
msgstr ""

#: lib/fb_tools/config.py:207
msgid "Searching for {!r} ..."
msgstr "Searching for {!r} …"

#: lib/fb_tools/config.py:209
msgid "Configuration file {!r} not found."
msgstr ""

#: lib/fb_tools/config.py:211
msgid "Configuration file error"
msgstr ""

#: lib/fb_tools/config.py:222
msgid "Reading {!r} ..."
msgstr "Reading {!r} …"

#: lib/fb_tools/config.py:233
msgid "Wrong configuration in {!r} found"
msgstr ""

#: lib/fb_tools/config.py:235
msgid "Configuration parse error"
msgstr ""

#: lib/fb_tools/config.py:258
msgid "Checking config section {!r} ..."
msgstr "Checking config section {!r} …"

#: lib/fb_tools/ddns/__init__.py:69
msgid "Got an error {c} on requesting {u!r}: {m}"
msgstr ""

#: lib/fb_tools/ddns/__init__.py:88
msgid "Directory does not exists"
msgstr ""

#: lib/fb_tools/ddns/__init__.py:99
msgid "Path is not a directory"
msgstr ""

#: lib/fb_tools/ddns/__init__.py:110
msgid "Invalid permissions"
msgstr ""

#: lib/fb_tools/ddns/__init__.py:131
msgid "This is a base DDNS related application."
msgstr ""

#: lib/fb_tools/ddns/__init__.py:167
msgid "Invalid user agent {!r} given."
msgstr ""

#: lib/fb_tools/ddns/__init__.py:197
msgid "DDNS options"
msgstr ""

#: lib/fb_tools/ddns/__init__.py:211 lib/fb_tools/ddns/__init__.py:214
msgid "Perform action only for {}."
msgstr ""

#: lib/fb_tools/ddns/__init__.py:217
msgid "The IP protocol, for which the action should be performed (one of {c}, default {d!r})."
msgstr ""

#: lib/fb_tools/ddns/__init__.py:231
msgid "PROTOCOL"
msgstr ""

#: lib/fb_tools/ddns/__init__.py:241
msgid "DIRECTORY"
msgstr ""

#: lib/fb_tools/ddns/__init__.py:243
msgid ""
"The directory, where to read and write the cache files of the evaluated IP addresses (default: "
"{!r})."
msgstr ""

#: lib/fb_tools/ddns/__init__.py:250
msgid "SECONDS"
msgstr ""

#: lib/fb_tools/ddns/__init__.py:251
msgid "The timeout in seconds for Web requests (default: {})."
msgstr ""

#: lib/fb_tools/ddns/__init__.py:310 lib/fb_tools/ddns/config.py:214
msgid "Invalid value {!r} as timeout:"
msgstr ""

#: lib/fb_tools/ddns/__init__.py:320
msgid "Setting Loglevel of the {m} module to {ll}."
msgstr ""

#: lib/fb_tools/ddns/__init__.py:331
msgid "Trying to get my public IPv{} address."
msgstr ""

#: lib/fb_tools/ddns/__init__.py:343
msgid "Got a response:"
msgstr ""

#: lib/fb_tools/ddns/__init__.py:355
msgid "Request method: {!r}"
msgstr ""

#: lib/fb_tools/ddns/__init__.py:375
msgid "Simulation mode, Request will not be sent."
msgstr ""

#: lib/fb_tools/ddns/__init__.py:388
msgid "Got a {c} on requesting {u!r}: {e}."
msgstr ""

#: lib/fb_tools/ddns/__init__.py:395
msgid "Failed to parse the response"
msgstr ""

#: lib/fb_tools/ddns/__init__.py:424
msgid "Checking existence and accessibility of working directory {!r} ..."
msgstr "Checking existence and accessibility of working directory {!r} …"

#: lib/fb_tools/ddns/__init__.py:436 lib/fb_tools/ddns/update_app.py:166
msgid "No read access"
msgstr ""

#: lib/fb_tools/ddns/__init__.py:440 lib/fb_tools/ddns/update_app.py:169
msgid "No write access"
msgstr ""

#: lib/fb_tools/ddns/__init__.py:453
msgid "Writing IP address {a!r} into {f!r} ..."
msgstr "Writing IP address {a!r} into {f!r} …"

#: lib/fb_tools/ddns/__init__.py:479
msgid "File {!r} not found."
msgstr ""

#: lib/fb_tools/ddns/__init__.py:482
msgid "Reading IP address from {!r}..."
msgstr "Reading IP address from {!r} …"

#: lib/fb_tools/ddns/__init__.py:502
msgid "Line {li!r} in {f!r} is not a valid IP address:"
msgstr ""

#: lib/fb_tools/ddns/config.py:107
msgid "Invalid timeout {!r} for Web requests, must be 0 < SECONDS < 3600."
msgstr ""

#: lib/fb_tools/ddns/config.py:228
msgid "Invalid value {ur} for protocols to update, valid protocols are: "
msgstr ""

#: lib/fb_tools/ddns/config.py:237 lib/fb_tools/ddns/config.py:274
msgid "Unknown configuration option {o!r} with value {v!r} in section {s!r}."
msgstr ""

#: lib/fb_tools/ddns/config.py:259
msgid "The path to the working directory must be an absolute path (given: {!r})."
msgstr ""

#: lib/fb_tools/ddns/config.py:269
msgid "The path to the logfile must be an absolute path (given: {!r})."
msgstr ""

#: lib/fb_tools/ddns/myip_app.py:46
msgid ""
"Tries to detect the public NAT IPv4 address and/or the automatic assigned IPv6 address in a "
"local network and print it out."
msgstr ""

#: lib/fb_tools/ddns/myip_app.py:51 lib/fb_tools/ddns/myip_app.py:52
msgid "Use only {} to retreive the public IP address."
msgstr ""

#: lib/fb_tools/ddns/myip_app.py:53
msgid "The IP protocol, for which the public IP should be retrieved (one of {c}, default {d!r})."
msgstr ""

#: lib/fb_tools/ddns/myip_app.py:99
msgid "myip options"
msgstr ""

#: lib/fb_tools/ddns/myip_app.py:103
msgid "Write found public IPs into a cache file in working directory."
msgstr ""

#: lib/fb_tools/ddns/update_app.py:62
msgid "Updating the DDNS records, even if seems not to be changed."
msgstr ""

#: lib/fb_tools/ddns/update_app.py:65
msgid "Tries to update the A and/or AAAA record at ddns.de with the current IP address."
msgstr ""

#: lib/fb_tools/ddns/update_app.py:70 lib/fb_tools/ddns/update_app.py:71
msgid "Update only the {} record with the public IP address."
msgstr ""

#: lib/fb_tools/ddns/update_app.py:72
msgid ""
"The IP protocol, for which the appropriate DNS record should be updated with the public IP (one "
"of {c}, default {d!r})."
msgstr ""

#: lib/fb_tools/ddns/update_app.py:155
msgid "Checking existence and accessibility of log directory {!r} ..."
msgstr "Checking existence and accessibility of log directory {!r} …"

#: lib/fb_tools/ddns/update_app.py:190
msgid "Update DDNS options"
msgstr ""

#: lib/fb_tools/ddns/update_app.py:193
msgid "USER"
msgstr ""

#: lib/fb_tools/ddns/update_app.py:194
msgid "The username to login at ddns.de."
msgstr ""

#: lib/fb_tools/ddns/update_app.py:198
msgid "PASSWORD"
msgstr ""

#: lib/fb_tools/ddns/update_app.py:199
msgid "The password of the user to login at ddns.de."
msgstr ""

#: lib/fb_tools/ddns/update_app.py:203
msgid "FILENAME"
msgstr ""

#: lib/fb_tools/ddns/update_app.py:204
msgid "The filename to use as a logfile. Leave it empty to disable file logging."
msgstr ""

#: lib/fb_tools/ddns/update_app.py:211
msgid "Update all domains, which are connected whith the given ddns account."
msgstr ""

#: lib/fb_tools/ddns/update_app.py:215
msgid "DOMAIN"
msgstr ""

#: lib/fb_tools/ddns/update_app.py:216
msgid "The particular domain(s), which should be updated (if not all)."
msgstr ""

#: lib/fb_tools/ddns/update_app.py:233
msgid "No domains to update given, but the option all domains is deactivated."
msgstr ""

#: lib/fb_tools/ddns/update_app.py:287
msgid "Ending {a!r}."
msgstr ""

#: lib/fb_tools/ddns/update_app.py:295 lib/fb_tools/ddns/update_app.py:333
msgid "Last {w} address: {a!r}."
msgstr ""

#: lib/fb_tools/ddns/update_app.py:297 lib/fb_tools/ddns/update_app.py:335
msgid "Did not found a last {} address."
msgstr ""

#: lib/fb_tools/ddns/update_app.py:300
msgid "Got no public IPv4 address."
msgstr ""

#: lib/fb_tools/ddns/update_app.py:305 lib/fb_tools/ddns/update_app.py:343
msgid "Address {a!r} seems not to be a valid {w} address: {e}"
msgstr ""

#: lib/fb_tools/ddns/update_app.py:310 lib/fb_tools/ddns/update_app.py:348
msgid "Address {a!r} seems not to be a valid {w} address."
msgstr ""

#: lib/fb_tools/ddns/update_app.py:315 lib/fb_tools/ddns/update_app.py:353
msgid "Current {w} address is {a!r}."
msgstr ""

#: lib/fb_tools/ddns/update_app.py:318 lib/fb_tools/ddns/update_app.py:356
msgid "The public {w} address {a!r} seems not to be changed since the last update."
msgstr ""

#: lib/fb_tools/ddns/update_app.py:338
msgid "Got no public IPv6 address."
msgstr ""

#: lib/fb_tools/ddns/update_app.py:369
msgid "Updating DNS records to IPv{p} address {a!r} ..."
msgstr "Updating DNS records to IPv{p} address {a!r} …"

#: lib/fb_tools/errors.py:44
msgid "Wrong mail address {a!r} ({c})"
msgstr ""

#: lib/fb_tools/errors.py:107
msgid "Process with PID {pid} got signal {signal}."
msgstr ""

#: lib/fb_tools/errors.py:146 lib/fb_tools/vsphere/errors.py:139
msgid "The network {!r} is not existing."
msgstr ""

#: lib/fb_tools/errors.py:165 lib/fb_tools/vsphere/errors.py:158
msgid "Could not connect to the vSphere host {h}:{p} as user {u!r}."
msgstr ""

#: lib/fb_tools/errors.py:186
msgid "No SAN based datastore found with at least {m:0.0f} MiB == {g:0.1f} GiB available space."
msgstr ""

#: lib/fb_tools/errors.py:224
msgid "Method {func}() has to be overridden in class {cls!r}."
msgstr ""

#: lib/fb_tools/errors.py:256
msgid " (timeout after {:0.1f} secs)"
msgstr ""

#: lib/fb_tools/errors.py:283
msgid "Timeout error on reading"
msgstr ""

#: lib/fb_tools/errors.py:305
msgid "Timeout error on writing"
msgstr ""

#: lib/fb_tools/errors.py:328
msgid "Unknown OS command."
msgstr ""

#: lib/fb_tools/errors.py:335
msgid "Empty command list given."
msgstr ""

#: lib/fb_tools/errors.py:346
#, fuzzy
msgid "Could not found OS command:"
msgid_plural "Could not found OS commands:"
msgstr[0] ""
msgstr[1] ""

#: lib/fb_tools/errors.py:379
msgid "Couldn't occupy lockfile {lf!r} in {d:0.1f} seconds with {tries} tries."
msgstr ""

#: lib/fb_tools/get_file_rm_app.py:65
msgid "Value must be at least {m} - {v} was given."
msgstr ""

#: lib/fb_tools/get_file_rm_app.py:107
msgid "The given pattern {!r} is not a valid date pattern"
msgstr ""

#: lib/fb_tools/get_file_rm_app.py:111
#, python-format
msgid ". The must be exactly one occurence of '%Y', one of '%m' and one of '%d'."
msgstr ""

#: lib/fb_tools/get_file_rm_app.py:140
msgid ""
"Returns a newline separated list of files generated from file globbing patterns given as "
"arguments to this application, where all files are omitted, which should not be removed."
msgstr ""

#: lib/fb_tools/get_file_rm_app.py:179 lib/fb_tools/get_file_rm_app.py:195
#: lib/fb_tools/get_file_rm_app.py:211 lib/fb_tools/get_file_rm_app.py:227
#: lib/fb_tools/get_file_rm_app.py:243
msgid "Wrong value {v!r} for {n}, must be >= {m}"
msgstr ""

#: lib/fb_tools/get_file_rm_app.py:268
msgid "Keep options"
msgstr ""

#: lib/fb_tools/get_file_rm_app.py:271
msgid "NR_FILES"
msgstr ""

#: lib/fb_tools/get_file_rm_app.py:273
msgid "How many of the last files should be kept (default: {default}, minimum: {min})?"
msgstr ""

#: lib/fb_tools/get_file_rm_app.py:280
msgid "DAYS"
msgstr ""

#: lib/fb_tools/get_file_rm_app.py:282
msgid "How many files one per day from today on should be kept (default: {default}, minimum: {min})?"
msgstr ""

#: lib/fb_tools/get_file_rm_app.py:289
msgid "WEEKS"
msgstr ""

#: lib/fb_tools/get_file_rm_app.py:291
msgid "How many files one per week from today on should be kept (default: {default}, minimum: {min})?"
msgstr ""

#: lib/fb_tools/get_file_rm_app.py:298
msgid "MONTHS"
msgstr ""

#: lib/fb_tools/get_file_rm_app.py:300
msgid "How many files one per month from today on should be kept (default: {default}, minimum: {min})?"
msgstr ""

#: lib/fb_tools/get_file_rm_app.py:307
msgid "YEARS"
msgstr ""

#: lib/fb_tools/get_file_rm_app.py:309
msgid "How many files one per year from today on should be kept (default: {default}, minimum: {min})?"
msgstr ""

<<<<<<< HEAD
#: lib/fb_tools/get_file_rm_app.py:313
=======
#: lib/fb_tools/ddns/__init__.py:256 lib/fb_tools/get_file_rm_app.py:316
#: lib/fb_tools/get_vm_app.py:201 lib/fb_tools/get_vm_list_app.py:315
msgid "FILE"
msgstr ""

#: lib/fb_tools/get_file_rm_app.py:317
>>>>>>> 73054cb7
msgid "File pattern to generate list of files to remove."
msgstr ""

#: lib/fb_tools/get_file_rm_app.py:345
msgid "Resolving date pattern {!r}."
msgstr ""

#: lib/fb_tools/get_file_rm_app.py:369
msgid "Checking given files..."
msgstr "Checking given files …"

#: lib/fb_tools/get_file_rm_app.py:374
msgid "Checking given file {!r} ..."
msgstr "Checking given file {!r} …"

#: lib/fb_tools/get_file_rm_app.py:383
msgid "Resolved paths:"
msgstr ""

#: lib/fb_tools/get_file_rm_app.py:385
msgid "File pattern {!r} does not match any files."
msgstr ""

#: lib/fb_tools/get_file_rm_app.py:390
msgid "Checking {!r} ..."
msgstr "Checking {!r} …"

#: lib/fb_tools/get_file_rm_app.py:396
msgid "File {!r} is a regular file."
msgstr ""

#: lib/fb_tools/get_file_rm_app.py:399
msgid "Path {!r} is a directory."
msgstr ""

#: lib/fb_tools/get_file_rm_app.py:406
msgid "File {fi!r} does not match pattern {pa!r}."
msgstr ""

#: lib/fb_tools/get_file_rm_app.py:416
msgid "Date in file {fi!r} is not a valid date: {e}."
msgstr ""

#: lib/fb_tools/get_file_rm_app.py:468
msgid "Did not found any files to evaluate."
msgstr ""

#: lib/fb_tools/get_file_rm_app.py:501
msgid "Keeping last file ..."
msgid_plural "Keeping last {} files ..."
msgstr[0] "Keeping last file …"
msgstr[1] "Keeping last {} files …"

#: lib/fb_tools/get_file_rm_app.py:507
msgid "Keep last file {!r}."
msgstr ""

#: lib/fb_tools/get_file_rm_app.py:512
msgid "Files to keep:"
msgstr ""

#: lib/fb_tools/get_file_rm_app.py:533
msgid "Files to keep for year:"
msgstr ""

#: lib/fb_tools/get_file_rm_app.py:555
msgid "Got last month: {!r}"
msgstr ""

#: lib/fb_tools/get_file_rm_app.py:569
msgid "Files to keep for month:"
msgstr ""

#: lib/fb_tools/get_file_rm_app.py:583
msgid "Got last Monday: {!r}"
msgstr ""

#: lib/fb_tools/get_file_rm_app.py:596
msgid "Files to keep for week:"
msgstr ""

#: lib/fb_tools/get_file_rm_app.py:609
msgid "Got last day: {!r}"
msgstr ""

#: lib/fb_tools/get_file_rm_app.py:620
msgid "Keeping all files from today."
msgstr ""

#: lib/fb_tools/get_file_rm_app.py:627
msgid "Files to keep for day:"
msgstr ""

#: lib/fb_tools/get_file_rm_app.py:644
msgid "Trying to get date of file {!r}."
msgstr ""

#: lib/fb_tools/get_file_rm_app.py:683
msgid "Explored and assigned files:"
msgstr ""

#: lib/fb_tools/get_vm_app.py:68
msgid "Tries to get information about the given virtual machines in VMWare VSphere and print it out."
msgstr ""

#: lib/fb_tools/get_vm_app.py:148 lib/fb_tools/get_vm_list_app.py:175
msgid ""
"Configuration file {f!r} does not exists. Please copy {d!r} to {f!r} and fill out all necessary "
"entries, e.g. the passwords."
msgstr ""

#: lib/fb_tools/get_vm_app.py:168 lib/fb_tools/get_vm_list_app.py:221
msgid "Did not found any valid VSphere definition in {!r}."
msgstr ""

#: lib/fb_tools/get_vm_app.py:180 lib/fb_tools/get_vm_list_app.py:233
msgid "Enter password for {n} VSPhere user {u!r} on host {h!r}:"
msgstr ""

#: lib/fb_tools/ddns/__init__.py:258 lib/fb_tools/get_vm_app.py:203
#: lib/fb_tools/get_vm_list_app.py:317
msgid "Configuration file (default: {!r})"
msgstr ""

#: lib/fb_tools/get_vm_app.py:208
msgid "Names of the VM to get information."
msgstr ""

#: lib/fb_tools/get_vm_app.py:215 lib/fb_tools/get_vm_list_app.py:324
msgid "Got command line arguments:"
msgstr ""

#: lib/fb_tools/get_vm_app.py:249 lib/fb_tools/get_vm_list_app.py:379
msgid "Could not initialize {} object from:"
msgstr ""

<<<<<<< HEAD
=======
#: lib/fb_tools/ddns/myip_app.py:139 lib/fb_tools/ddns/update_app.py:278
#: lib/fb_tools/get_vm_app.py:256 lib/fb_tools/get_vm_list_app.py:386
msgid "Starting {a!r}, version {v!r} ..."
msgstr "Starting {a!r}, version {v!r} …"

>>>>>>> 73054cb7
#: lib/fb_tools/get_vm_app.py:265 lib/fb_tools/get_vm_list_app.py:395
msgid "Closing VSPhere object {!r} ..."
msgstr "Closing VSPhere object {!r} …"

#: lib/fb_tools/get_vm_app.py:300
msgid "NOT FOUND"
msgstr ""

#: lib/fb_tools/get_vm_app.py:327 lib/fb_tools/get_vm_app.py:361
msgid "Unknown"
msgstr ""

#: lib/fb_tools/get_vm_app.py:330
msgid " 1 disk "
msgid_plural "{>2} disks"
msgstr[0] ""
msgstr[1] ""

#: lib/fb_tools/get_vm_app.py:341
msgid "Disk"
msgid_plural "Disks"
msgstr[0] ""
msgstr[1] ""

#: lib/fb_tools/get_vm_app.py:352 lib/fb_tools/get_vm_app.py:368
msgid "None"
msgstr ""

#: lib/fb_tools/get_vm_list_app.py:69
msgid "Tries to get a list of all virtual machines in VMWare VSphere and print it out."
msgstr ""

#: lib/fb_tools/get_vm_list_app.py:198
msgid "Checking for configured VSPhere instance {!r} ..."
msgstr "Checking for configured VSPhere instance {!r} …"

#: lib/fb_tools/get_vm_list_app.py:202
msgid "VSPhere {!r} not found in list of configured VSPhere instances."
msgstr ""

#: lib/fb_tools/get_vm_list_app.py:253
msgid "Filter options"
msgstr ""

#: lib/fb_tools/get_vm_list_app.py:258
msgid "for names of VMs"
msgstr ""

#: lib/fb_tools/get_vm_list_app.py:259
msgid "A regular expression to filter the output list of VMs by their name (Default: {!r})."
msgstr ""

#: lib/fb_tools/get_vm_list_app.py:266
msgid "TYPE"
msgstr ""

#: lib/fb_tools/get_vm_list_app.py:267
msgid "Filter output for the type of the VM. Valid values are {li} (Default: {dflt!r})."
msgstr ""

#: lib/fb_tools/get_vm_list_app.py:276
msgid "Filter output for online VMs."
msgstr ""

#: lib/fb_tools/get_vm_list_app.py:280
msgid "Filter output for offline VMs and templates."
msgstr ""

#: lib/fb_tools/get_vm_list_app.py:285
msgid "for VMWare hardware config version"
msgstr ""

#: lib/fb_tools/get_vm_list_app.py:286
msgid ""
"A regular expression to filter the output list of VMs by the VMWare hardware configuration "
"version (e.g. '{}')."
msgstr ""

#: lib/fb_tools/get_vm_list_app.py:293
msgid "for the Operating System version"
msgstr ""

#: lib/fb_tools/get_vm_list_app.py:294
msgid ""
"A regular expression to filter the output list of VMs by their Operating System version, e.g. "
"'{}'."
msgstr ""

#: lib/fb_tools/get_vm_list_app.py:301
msgid "The VSPhere names from configuration, in which the VMs should be searched."
msgstr ""

#: lib/fb_tools/get_vm_list_app.py:305
msgid "Output options"
msgstr ""

#: lib/fb_tools/get_vm_list_app.py:309
msgid "Detailed output list (quering data needs some time longer)."
msgstr ""

#: lib/fb_tools/get_vm_list_app.py:312
msgid "Additional options"
msgstr ""

#: lib/fb_tools/get_vm_list_app.py:335
msgid "Regular expression for filtering: {!r}"
msgstr ""

#: lib/fb_tools/get_vm_list_app.py:345
msgid "Detailed output is required because of your given options."
msgstr ""

#: lib/fb_tools/get_vm_list_app.py:496
msgid "Found no VMWare VMs."
msgstr ""

#: lib/fb_tools/get_vm_list_app.py:498
msgid "Found one VMWare VM."
msgid_plural "Found {} VMWare VMs."
msgstr[0] ""
msgstr[1] ""

#: lib/fb_tools/get_vm_list_app.py:555
msgid "Found a {} object:"
msgstr ""

#: lib/fb_tools/handler/__init__.py:161
msgid "Invalid time zone name {!r}."
msgstr ""

#: lib/fb_tools/handler/__init__.py:163
msgid "Setting time zone to {!r}."
msgstr ""

#: lib/fb_tools/handler/__init__.py:167
msgid "Name of the time zone: {!r}."
msgstr ""

#: lib/fb_tools/handler/__init__.py:174
msgid "{}-object not initialized."
msgstr ""

#: lib/fb_tools/handler/__init__.py:176
msgid "Method {} must be overridden in descendant classes."
msgstr ""

#: lib/fb_tools/handler/__init__.py:254
msgid "Quiet execution."
msgstr ""

#: lib/fb_tools/handler/__init__.py:302
msgid "Starting synchronous communication with '{}'."
msgstr ""

#: lib/fb_tools/handler/__init__.py:306
msgid "Finished communication with '{}'."
msgstr ""

#: lib/fb_tools/handler/__init__.py:320
msgid "Parameter {p!r} is not of type {t!r}."
msgstr ""

#: lib/fb_tools/handler/__init__.py:325
msgid "Got completed process:"
msgstr ""

#: lib/fb_tools/handler/__init__.py:329 lib/fb_tools/handler/__init__.py:340
msgid "Output on {}:"
msgstr ""

#: lib/fb_tools/handler/__init__.py:361
msgid "Starting asynchronous communication with '{cmd}', heartbeat interval is {interval:0.1f} seconds."
msgstr ""

#: lib/fb_tools/handler/__init__.py:376
msgid "Checking for the end of the communication ..."
msgstr "Checking for the end of the communication …"

#: lib/fb_tools/handler/__init__.py:386
msgid "Time to execute the heartbeat handler."
msgstr ""

#: lib/fb_tools/handler/__init__.py:390
msgid "Sleeping {:0.2f} seconds ..."
msgstr "Sleeping {:0.2f} seconds …"

#: lib/fb_tools/handler/__init__.py:398 lib/fb_tools/handler/__init__.py:407
msgid "   {w} is now: {o!r}"
msgstr ""

#: lib/fb_tools/handler/lock.py:97
msgid "Locking directory {!r} doesn't exists or is not a directory."
msgstr ""

#: lib/fb_tools/handler/lock.py:124 lib/fb_tools/handler/lock.py:821
msgid "Locking directory {!r} isn't writeable."
msgstr ""

#: lib/fb_tools/handler/lock.py:189
msgid "No lockfile given on init of a LockObject object."
msgstr ""

#: lib/fb_tools/handler/lock.py:195
msgid "Lockfile {!r} doesn't exists, but don't worry, it's simulation mode."
msgstr ""

#: lib/fb_tools/handler/lock.py:199 lib/fb_tools/handler/lock.py:1062
msgid "Lockfile {!r} doesn't exists."
msgstr ""

#: lib/fb_tools/handler/lock.py:202
msgid "Lockfile {!r} is not a regular file."
msgstr ""

#: lib/fb_tools/handler/lock.py:359
msgid "Closing file descriptor {} ..."
msgstr "Closing file descriptor {} …"

#: lib/fb_tools/handler/lock.py:370
msgid "Automatic removing of {!r} ..."
msgstr "Automatic removing of {!r} …"

#: lib/fb_tools/handler/lock.py:402
msgid "Refreshing atime and mtime of {!r} to the current timestamp."
msgstr ""

#: lib/fb_tools/handler/lock.py:539 lib/fb_tools/handler/lock.py:561 lib/fb_tools/handler/lock.py:583
#: lib/fb_tools/handler/lock.py:606 lib/fb_tools/handler/lock.py:705 lib/fb_tools/handler/lock.py:1051
msgid "Value {val!r} for {what} is not a Number."
msgstr ""

#: lib/fb_tools/handler/lock.py:544 lib/fb_tools/handler/lock.py:566 lib/fb_tools/handler/lock.py:588
#: lib/fb_tools/handler/lock.py:611 lib/fb_tools/handler/lock.py:710 lib/fb_tools/handler/lock.py:1055
msgid "The value for {what} must be greater than zero (is {val!r})."
msgstr ""

#: lib/fb_tools/handler/lock.py:715
msgid "The value for {what} must be greater than or equal to zero (is {val!r})."
msgstr ""

#: lib/fb_tools/handler/lock.py:801
msgid "Invalid PID {} given on calling create_lockfile()."
msgstr ""

#: lib/fb_tools/handler/lock.py:810
msgid "Using lock directory {!r} ..."
msgstr "Using lock directory {!r} …"

#: lib/fb_tools/handler/lock.py:818
msgid "Trying to lock lockfile {!r} ..."
msgstr "Trying to lock lockfile {!r} …"

#: lib/fb_tools/handler/lock.py:859
msgid "Current time difference: {:0.3f} seconds."
msgstr ""

#: lib/fb_tools/handler/lock.py:864
msgid "Try {try_nr} on creating lockfile {lfile!r} ..."
msgstr "Try {try_nr} on creating lockfile {lfile!r} …"

#: lib/fb_tools/handler/lock.py:875 lib/fb_tools/handler/lock.py:996
msgid "Removing lockfile {!r} ..."
msgstr "Removing lockfile {!r} …"

#: lib/fb_tools/handler/lock.py:880 lib/fb_tools/handler/lock.py:1004
msgid "Error on removing lockfile {lfile!r}: {err}"
msgstr ""

#: lib/fb_tools/handler/lock.py:893
msgid "Sleeping for {:0.1f} seconds."
msgstr ""

#: lib/fb_tools/handler/lock.py:908
msgid "Got a lock for lockfile {!r}."
msgstr ""

#: lib/fb_tools/handler/lock.py:914
msgid "Write {what!r} in lockfile {lfile!r} ..."
msgstr "Write {what!r} in lockfile {lfile!r} …"

#: lib/fb_tools/handler/lock.py:923
msgid "Seeking and syncing {!r} ..."
msgstr "Seeking and syncing {!r} …"

#: lib/fb_tools/handler/lock.py:953
msgid "Trying to open {!r} exclusive ..."
msgstr "Trying to open {!r} exclusive …"

#: lib/fb_tools/handler/lock.py:955
msgid "Simulation mode, no real creation of a lockfile."
msgstr ""

#: lib/fb_tools/handler/lock.py:963
msgid "Error on creating lockfile {lfile!r}: {err}"
msgstr ""

#: lib/fb_tools/handler/lock.py:993
msgid "Lockfile {!r} to remove doesn't exists."
msgstr ""

#: lib/fb_tools/handler/lock.py:998
msgid "Simulation mode - lockfile won't removed."
msgstr ""

#: lib/fb_tools/handler/lock.py:1059
msgid "Checking lockfile {!r} ..."
msgstr "Checking lockfile {!r} …"

#: lib/fb_tools/handler/lock.py:1066
msgid "No read access for lockfile {!r}."
msgstr ""

#: lib/fb_tools/handler/lock.py:1070
msgid "No write access for lockfile {!r}."
msgstr ""

#: lib/fb_tools/handler/lock.py:1076
msgid "Unusable lockfile {!r}."
msgstr ""

#: lib/fb_tools/handler/lock.py:1079
msgid "Process with PID {} is unfortunately dead."
msgstr ""

#: lib/fb_tools/handler/lock.py:1082
msgid "Process with PID {} is still running."
msgstr ""

#: lib/fb_tools/handler/lock.py:1090
msgid "Could not stat for file {lfile!r}: {err}"
msgstr ""

#: lib/fb_tools/handler/lock.py:1097
msgid "Lockfile {lfile!r} is older than {max} seconds ({age} seconds)."
msgstr ""

#: lib/fb_tools/handler/lock.py:1100
msgid "Lockfile {lfile!r} is {age} seconds old, but not old enough ({max} seconds)."
msgstr ""

#: lib/fb_tools/handler/lock.py:1128
msgid "Trying to open pidfile {!r} ..."
msgstr "Trying to open pidfile {!r} …"

#: lib/fb_tools/handler/lock.py:1132
msgid "Could not open pidfile {!r} for reading:"
msgstr ""

#: lib/fb_tools/handler/lock.py:1145
msgid "First line of pidfile {!r} was empty."
msgstr ""

#: lib/fb_tools/handler/lock.py:1156
msgid "Could not interprete {cont!r} as a PID from {file!r}: {err}"
msgstr ""

#: lib/fb_tools/handler/lock.py:1165
msgid "Invalid PID {pid} in {file!r} found."
msgstr ""

#: lib/fb_tools/handling_obj.py:67
msgid "Timeout on communicating with process."
msgstr ""

#: lib/fb_tools/handling_obj.py:92
msgid "Command {c!r} returned non-zero exit status {rc}."
msgstr ""

#: lib/fb_tools/handling_obj.py:129
msgid "Command {c!r} timed out after {s} second."
msgid_plural "Command {c!r} timed out after {s} seconds."
msgstr[0] ""
msgstr[1] ""

#: lib/fb_tools/handling_obj.py:301
msgid "Searching for command {!r} ..."
msgstr "Searching for command {!r} …"

#: lib/fb_tools/handling_obj.py:306
msgid "Command {!r} doesn't exists."
msgstr ""

#: lib/fb_tools/handling_obj.py:309 lib/fb_tools/handling_obj.py:333
msgid "Command {!r} is not executable."
msgstr ""

#: lib/fb_tools/handling_obj.py:323
msgid "Searching command in {!r} ..."
msgstr "Searching command in {!r} …"

#: lib/fb_tools/handling_obj.py:336
msgid "Command {!r} not found."
msgstr ""

#: lib/fb_tools/handling_obj.py:409
msgid "STDIN and input arguments may not both be used."
msgstr ""

#: lib/fb_tools/handling_obj.py:412
msgid "Executing command args:"
msgstr ""

#: lib/fb_tools/handling_obj.py:415
msgid "Performing argument {!r}."
msgstr ""

#: lib/fb_tools/handler/__init__.py:251 lib/fb_tools/handling_obj.py:420
msgid "Executing: {}"
msgstr ""

#: lib/fb_tools/handling_obj.py:423
msgid "Simulation mode, not executing: {}"
msgstr ""

#: lib/fb_tools/handling_obj.py:431
msgid "PID of process: {}"
msgstr ""

#: lib/fb_tools/handling_obj.py:437
msgid "{c} happened, killing process: {e}"
msgstr ""

#: lib/fb_tools/handling_obj.py:537
msgid "Nothing to do on signal."
msgstr ""

#: lib/fb_tools/handling_obj.py:591 lib/fb_tools/handling_obj.py:679
msgid "File doesn't exists."
msgstr ""

#: lib/fb_tools/handling_obj.py:594
msgid "Read permission denied."
msgstr ""

#: lib/fb_tools/handling_obj.py:597
msgid "Reading file content of {!r} ..."
msgstr "Reading file content of {!r} …"

#: lib/fb_tools/handling_obj.py:684 lib/fb_tools/handling_obj.py:691
msgid "Write permission to {!r} denied."
msgstr ""

#: lib/fb_tools/handling_obj.py:686 lib/fb_tools/handling_obj.py:693
msgid "Write permission denied."
msgstr ""

#: lib/fb_tools/handling_obj.py:697
msgid "Write {what!r} into {to!r}."
msgstr ""

#: lib/fb_tools/handling_obj.py:699
msgid "Writing {!r} ..."
msgstr "Writing {!r} …"

#: lib/fb_tools/handling_obj.py:711
msgid "Simulating write into {!r}."
msgstr ""

#: lib/fb_tools/handling_obj.py:719
msgid "Opening {!r} for write unbuffered ..."
msgstr "Opening {!r} for write unbuffered …"

#: lib/fb_tools/handler/lock.py:927 lib/fb_tools/handling_obj.py:723
msgid "Closing {!r} ..."
msgstr "Closing {!r} …"

#: lib/fb_tools/handling_obj.py:764 lib/fb_tools/handling_obj.py:770 lib/fb_tools/vsphere/about.py:271
#: lib/fb_tools/vsphere/cluster.py:276 lib/fb_tools/vsphere/dc.py:135 lib/fb_tools/vsphere/ds.py:206
#: lib/fb_tools/vsphere/ds_cluster.py:110 lib/fb_tools/vsphere/iface.py:58
#: lib/fb_tools/vsphere/network.py:124 lib/fb_tools/vsphere/server.py:537
msgid "Parameter {t!r} must be a {e}, {v!r} was given."
msgstr ""

#: lib/fb_tools/handling_obj.py:831
msgid "Completed process"
msgstr ""

#: lib/fb_tools/obj.py:63
msgid "The base directory {!r} is not existing or not a directory."
msgstr ""

#: lib/fb_tools/obj.py:152
msgid "undefined error."
msgstr ""

#: lib/fb_tools/obj.py:161
msgid "Exception happened"
msgstr ""

#: lib/fb_tools/obj.py:259 lib/fb_tools/obj.py:315
msgid "Wrong verbose level {!r}, must be >= 0"
msgstr ""

#: lib/fb_tools/obj.py:339
msgid "Base directory {!r} does not exists."
msgstr ""

#: lib/fb_tools/obj.py:342
msgid "Path for base directory {!r} is not a directory."
msgstr ""

#: lib/fb_tools/vmware_config.py:107
msgid "Empty VSpehre name found."
msgstr ""

#: lib/fb_tools/vmware_config.py:134
msgid "Unknown key {k!r} with value {v!r} for VSphere {vs!r} found."
msgstr ""

#: lib/fb_tools/vmware_config.py:138
msgid "There must be a Host definition for VSphere {!r}."
msgstr ""

#: lib/fb_tools/vsphere/__init__.py:104
msgid "Invalid port number {!r} for the VSphere server, must be 0 < PORT <= 65536."
msgstr ""

#: lib/fb_tools/vsphere/__init__.py:196
msgid "Connecting to vSphere host {h}:{p} as {u!r} ..."
msgstr "Connecting to vSphere host {h}:{p} as {u!r} …"

#: lib/fb_tools/vsphere/__init__.py:214
msgid "Disconnecting from vSphere host {}."
msgstr ""

#: lib/fb_tools/vsphere/about.py:283 lib/fb_tools/vsphere/cluster.py:300
#: lib/fb_tools/vsphere/controller.py:274 lib/fb_tools/vsphere/dc.py:154
#: lib/fb_tools/vsphere/disk.py:386 lib/fb_tools/vsphere/ds.py:237
#: lib/fb_tools/vsphere/ds_cluster.py:127 lib/fb_tools/vsphere/ether.py:463
#: lib/fb_tools/vsphere/host.py:255 lib/fb_tools/vsphere/host.py:524
#: lib/fb_tools/vsphere/network.py:148 lib/fb_tools/vsphere/vm.py:506
msgid "Creating {} object from:"
msgstr ""

#: lib/fb_tools/vsphere/about.py:319 lib/fb_tools/vsphere/controller.py:279
#: lib/fb_tools/vsphere/disk.py:391 lib/fb_tools/vsphere/ether.py:468 lib/fb_tools/vsphere/vm.py:577
msgid "Created {} object:"
msgstr ""

#: lib/fb_tools/vsphere/cluster.py:261 lib/fb_tools/vsphere/controller.py:175
#: lib/fb_tools/vsphere/dc.py:120 lib/fb_tools/vsphere/disk.py:273 lib/fb_tools/vsphere/ds.py:324
#: lib/fb_tools/vsphere/ds_cluster.py:166 lib/fb_tools/vsphere/ether.py:305
#: lib/fb_tools/vsphere/host.py:490 lib/fb_tools/vsphere/network.py:187 lib/fb_tools/vsphere/vm.py:471
msgid "Comparing {} objects ..."
msgstr "Comparing {} objects …"

#: lib/fb_tools/vsphere/cluster.py:308
msgid "Cluster {c!r} has network {n!r}."
msgstr ""

#: lib/fb_tools/vsphere/cluster.py:315
msgid "Cluster {c!r} has datastore {d!r}."
msgstr ""

#: lib/fb_tools/vsphere/controller.py:242 lib/fb_tools/vsphere/disk.py:366
#: lib/fb_tools/vsphere/ether.py:412 lib/fb_tools/vsphere/host.py:231 lib/fb_tools/vsphere/host.py:505
#: lib/fb_tools/vsphere/vm.py:490
msgid "Parameter {t!r} must be a {e}, {v!r} ({vt}) was given."
msgstr ""

#: lib/fb_tools/vsphere/controller.py:263
msgid "Checking class of controller: {!r}"
msgstr ""

#: lib/fb_tools/vsphere/controller.py:290 lib/fb_tools/vsphere/disk.py:402
#: lib/fb_tools/vsphere/ether.py:479 lib/fb_tools/vsphere/vm.py:587
msgid "Invalid type {t!r} as an item of a {c}, only {o} objects are allowed."
msgstr ""

#: lib/fb_tools/vsphere/controller.py:358 lib/fb_tools/vsphere/disk.py:470
#: lib/fb_tools/vsphere/ether.py:547 lib/fb_tools/vsphere/vm.py:655
msgid "{m} takes at most {max} arguments ({n} given)."
msgstr ""

#: lib/fb_tools/vsphere/controller.py:397
msgid "Controller is not in controller list."
msgstr ""

#: lib/fb_tools/vsphere/disk.py:509
msgid "Disk is not in disk list."
msgstr ""

#: lib/fb_tools/vsphere/ds.py:342 lib/fb_tools/vsphere/ds_cluster.py:184
#: lib/fb_tools/vsphere/network.py:205
msgid "Invalid item type {{!r}} to set, only {} allowed."
msgstr ""

#: lib/fb_tools/vsphere/ds.py:344
msgid "The key {k!r} must be equal to the datastore name {n!r}."
msgstr ""

#: lib/fb_tools/vsphere/ds.py:345 lib/fb_tools/vsphere/ds_cluster.py:187
#: lib/fb_tools/vsphere/network.py:208
msgid "None type as key is not allowed."
msgstr ""

#: lib/fb_tools/vsphere/ds.py:346 lib/fb_tools/vsphere/ds_cluster.py:188
#: lib/fb_tools/vsphere/network.py:209
msgid "Empty key {!r} is not allowed."
msgstr ""

#: lib/fb_tools/vsphere/ds.py:347 lib/fb_tools/vsphere/ds_cluster.py:189
#: lib/fb_tools/vsphere/network.py:210
msgid "Object {{!r}} is not a {} object."
msgstr ""

#: lib/fb_tools/vsphere/ds.py:579
msgid "Could not handle datastore type {!r}."
msgstr ""

#: lib/fb_tools/vsphere/ds.py:586
msgid "Could not found a datastore for {c:0.1f} GiB of type {t!r}."
msgstr ""

#: lib/fb_tools/vsphere/ds.py:593
msgid "Searching datastore for {c:0.1f} GiB of type {t!r}."
msgstr ""

#: lib/fb_tools/vsphere/ds_cluster.py:186
msgid "The key {k!r} must be equal to the datastore cluster name {n!r}."
msgstr ""

#: lib/fb_tools/vsphere/errors.py:34
msgid "No VSphere datastores found."
msgstr ""

#: lib/fb_tools/vsphere/errors.py:64
msgid "Invalid name {n!r} for a {o} VSphere object."
msgstr ""

#: lib/fb_tools/vsphere/errors.py:67
msgid "Invalid name {!r} for a VSphere object."
msgstr ""

#: lib/fb_tools/vsphere/errors.py:85
msgid "The VSphere datacenter {!r} is not existing."
msgstr ""

#: lib/fb_tools/vsphere/errors.py:101
msgid "The VSphere Virtual machine {!r} was not found."
msgstr ""

#: lib/fb_tools/vsphere/errors.py:121
msgid "No SAN based datastore found with at least {m:0.0f} MiB == {g:0.1f} GiB available space found."
msgstr ""

#: lib/fb_tools/vsphere/errors.py:181
msgid "Timeout on creating VM {vm!r} after {to:0.1f} seconds."
msgstr ""

#: lib/fb_tools/vsphere/ether.py:440
msgid "Checking class of ethernet card: {!r}"
msgstr ""

#: lib/fb_tools/vsphere/ether.py:586
msgid "card is not in card list."
msgstr ""

#: lib/fb_tools/vsphere/host.py:510
msgid "Host {!r} seems to be offline!"
msgstr ""

#: lib/fb_tools/vsphere/iface.py:122
msgid "Invalid MAC address {!r} for interface given."
msgstr ""

#: lib/fb_tools/vsphere/network.py:69
msgid "Trying to get IPv4 network {n!r} -> {i!r}."
msgstr ""

#: lib/fb_tools/vsphere/network.py:76
msgid "Could not get IP network from network name {!r}."
msgstr ""

#: lib/fb_tools/vsphere/network.py:79
msgid "Network {!r} has no IP network assigned."
msgstr ""

#: lib/fb_tools/vsphere/network.py:85
msgid "Initialized network object:"
msgstr ""

#: lib/fb_tools/vsphere/network.py:207
msgid "The key {k!r} must be equal to the network name {n!r}."
msgstr ""

#: lib/fb_tools/vsphere/network.py:455
msgid "Searching VSphere network for address {} ..."
msgstr "Searching VSphere network for address {} …"

#: lib/fb_tools/vsphere/network.py:461
msgid "Found network {n!r} for IP {i}."
msgstr ""

#: lib/fb_tools/vsphere/network.py:465
msgid "Could not find VSphere network for IP {}."
msgstr ""

#: lib/fb_tools/vsphere/network.py:468
msgid "Could not find VSphere network for IP addresses {}."
msgstr ""

#: lib/fb_tools/vsphere/object.py:76
msgid "The type of a {} may not be None."
msgstr ""

#: lib/fb_tools/vsphere/object.py:81 lib/fb_tools/vsphere/object.py:104
#: lib/fb_tools/vsphere/object.py:127
msgid "Invalid {w}.{p} {v!r}."
msgstr ""

#: lib/fb_tools/vsphere/object.py:143
msgid "The name prefix of a {} may not be None."
msgstr ""

#: lib/fb_tools/vsphere/object.py:147
msgid "Invalid name prefix {p!r} for a {o}."
msgstr ""

#: lib/fb_tools/vsphere/server.py:120
msgid "Trying to get some 'about' information from VSphere."
msgstr ""

#: lib/fb_tools/vsphere/server.py:135
msgid "Got a {c} on connecting to {h!r}: {e}."
msgstr ""

#: lib/fb_tools/vsphere/server.py:144
msgid "VSphere server version: {!r}"
msgstr ""

#: lib/fb_tools/vsphere/server.py:146
msgid "Found VSphere about-information:"
msgstr ""

#: lib/fb_tools/vsphere/server.py:151
msgid "Trying to get datacenter from VSphere ..."
msgstr "Trying to get datacenter from VSphere …"

#: lib/fb_tools/vsphere/server.py:165
msgid "Found VSphere datacenter {!r}."
msgstr ""

#: lib/fb_tools/vsphere/server.py:167
msgid "Info about datacenter:"
msgstr ""

#: lib/fb_tools/vsphere/server.py:178
msgid "Trying to get all clusters from VSphere ..."
msgstr "Trying to get all clusters from VSphere …"

#: lib/fb_tools/vsphere/server.py:202 lib/fb_tools/vsphere/server.py:207
msgid "Found clusters:"
msgstr ""

#: lib/fb_tools/vsphere/server.py:223 lib/fb_tools/vsphere/server.py:482
msgid "Found standalone host"
msgstr ""

#: lib/fb_tools/vsphere/server.py:225 lib/fb_tools/vsphere/server.py:484
msgid "Found cluster"
msgstr ""

#: lib/fb_tools/vsphere/server.py:226 lib/fb_tools/vsphere/server.py:485
msgid "host"
msgid_plural "hosts"
msgstr[0] ""
msgstr[1] ""

#: lib/fb_tools/vsphere/server.py:227 lib/fb_tools/vsphere/server.py:486
msgid "CPU"
msgid_plural "CPUs"
msgstr[0] ""
msgstr[1] ""

#: lib/fb_tools/vsphere/server.py:228 lib/fb_tools/vsphere/server.py:487
msgid "thread"
msgid_plural "threads"
msgstr[0] ""
msgstr[1] ""

#: lib/fb_tools/vsphere/server.py:229 lib/fb_tools/vsphere/server.py:488
msgid "network"
msgid_plural "networks"
msgstr[0] ""
msgstr[1] ""

#: lib/fb_tools/vsphere/server.py:230 lib/fb_tools/vsphere/server.py:489
msgid "datastore"
msgid_plural "datastores"
msgstr[0] ""
msgstr[1] ""

#: lib/fb_tools/vsphere/server.py:231 lib/fb_tools/vsphere/server.py:490
msgid ""
"{on} {cl!r}, {h} {h_l}, {cpu} {cpu_l}, {thr} {t_l}, {mem:0.1f} GiB Memory, {net} {nw_l} and {ds}"
" {ds_l}."
msgstr ""

#: lib/fb_tools/vsphere/server.py:254
msgid "Trying to get all datastores from VSphere ..."
msgstr "Trying to get all datastores from VSphere …"

#: lib/fb_tools/vsphere/server.py:277 lib/fb_tools/vsphere/server.py:279
msgid "Found datastores:"
msgstr ""

#: lib/fb_tools/vsphere/server.py:287
msgid "Datastore mappings:"
msgstr ""

#: lib/fb_tools/vsphere/server.py:302
msgid "Datastore {!r} seems to be local."
msgstr ""

#: lib/fb_tools/vsphere/server.py:308
msgid "Found datastore {ds!r} of type {t!r}, capacity {c:0.1f} GByte."
msgstr ""

#: lib/fb_tools/vsphere/server.py:317
msgid "Trying to get all datastore clusters from VSphere ..."
msgstr "Trying to get all datastore clusters from VSphere …"

#: lib/fb_tools/vsphere/server.py:341 lib/fb_tools/vsphere/server.py:344
msgid "Found datastore clusters:"
msgstr ""

#: lib/fb_tools/vsphere/server.py:346
msgid "No VSphere datastore clusters found."
msgstr ""

#: lib/fb_tools/vsphere/server.py:352
msgid "Datastore cluster mappings:"
msgstr ""

#: lib/fb_tools/vsphere/server.py:358 lib/fb_tools/vsphere/server.py:418
msgid "Found a {} child."
msgstr ""

#: lib/fb_tools/vsphere/server.py:376
msgid "Trying to get all networks from VSphere ..."
msgstr "Trying to get all networks from VSphere …"

#: lib/fb_tools/vsphere/server.py:398
msgid "Found one VSphere network."
msgid_plural "Found {n} VSphere networks."
msgstr[0] ""
msgstr[1] ""

#: lib/fb_tools/vsphere/server.py:402 lib/fb_tools/vsphere/server.py:404
msgid "Found VSphere networks:"
msgstr ""

#: lib/fb_tools/vsphere/server.py:406
msgid "No VSphere networks found."
msgstr ""

#: lib/fb_tools/vsphere/server.py:412
msgid "Network mappings:"
msgstr ""

#: lib/fb_tools/vsphere/server.py:436
msgid "Trying to get all host systems from VSphere ..."
msgstr "Trying to get all host systems from VSphere …"

#: lib/fb_tools/vsphere/server.py:463 lib/fb_tools/vsphere/server.py:468
msgid "Found hosts:"
msgstr ""

#: lib/fb_tools/vsphere/server.py:474
msgid "Checking {o}-object in cluster {c!r} ..."
msgstr "Checking {o}-object in cluster {c!r} …"

#: lib/fb_tools/vsphere/server.py:501
msgid "Found host {h!r} in cluster {c!r}."
msgstr ""

#: lib/fb_tools/vsphere/server.py:516
msgid "Searching for VM {n!r} (pattern: {p!r}) in VSPhere {v!r} ..."
msgstr "Searching for VM {n!r} (pattern: {p!r}) in VSPhere {v!r} …"

#: lib/fb_tools/vsphere/server.py:524
msgid "VSphere VM {!r} not found."
msgstr ""

#: lib/fb_tools/vsphere/server.py:626
msgid "Parameter {p!r} => {r!r} seems not to be a regex object."
msgstr ""

#: lib/fb_tools/vsphere/server.py:630
msgid "Parameter {p1!r} and {p2!r} may not be {w!r} at the same time."
msgstr ""

#: lib/fb_tools/vsphere/server.py:634
msgid "Trying to get list of VMs with name pattern {!r} ..."
msgstr "Trying to get list of VMs with name pattern {!r} …"

#: lib/fb_tools/vsphere/server.py:654
msgid "Searching in path {!r} ..."
msgstr "Searching in path {!r} …"

#: lib/fb_tools/vsphere/server.py:667
msgid "Found one VM with pattern {p!r}."
msgid_plural "Found {no} VMs with pattern {p!r}."
msgstr[0] ""
msgstr[1] ""

#: lib/fb_tools/vsphere/server.py:702
msgid "Checking VM {!r} ..."
msgstr "Checking VM {!r} …"

#: lib/fb_tools/vsphere/server.py:705
msgid "Checking VM {!r} for being a template ..."
msgstr "Checking VM {!r} for being a template …"

#: lib/fb_tools/vsphere/server.py:707
msgid "Checking VM {!r} for being not a template ..."
msgstr "Checking VM {!r} for being not a template …"

#: lib/fb_tools/vsphere/server.py:715
msgid "Checking VM {!r} for pattern."
msgstr ""

#: lib/fb_tools/vsphere/server.py:718
msgid "Found VM {!r}."
msgstr ""

#: lib/fb_tools/vsphere/server.py:782
msgid "VM {!r} is already powered on."
msgstr ""

#: lib/fb_tools/vsphere/server.py:785
msgid "Powering on VM {!r} ..."
msgstr "Powering on VM {!r} …"

#: lib/fb_tools/vsphere/server.py:789
msgid "VM {!r} successful powered on."
msgstr ""

#: lib/fb_tools/vsphere/server.py:813
msgid "VM {!r} is already powered off."
msgstr ""

#: lib/fb_tools/vsphere/server.py:816
msgid "Powering off VM {!r} ..."
msgstr "Powering off VM {!r} …"

#: lib/fb_tools/vsphere/server.py:820
msgid "VM {!r} successful powered off."
msgstr ""

#: lib/fb_tools/vsphere/server.py:828
msgid "Ensuring existence of VSphere VM folders:"
msgstr ""

#: lib/fb_tools/vsphere/server.py:845
msgid "Trying to get VM folder object for path {!r}."
msgstr ""

#: lib/fb_tools/vsphere/server.py:870
msgid "Checking single VM folder {i}: {f!r}."
msgstr ""

#: lib/fb_tools/vsphere/server.py:881
msgid "Found VM folder {n}, parent: {p}"
msgstr ""

#: lib/fb_tools/vsphere/server.py:899
msgid "Ensuring existence of VSphere VM folder {!r}."
msgstr ""

#: lib/fb_tools/vsphere/server.py:924
msgid "VM Folder {!r} already exists."
msgstr ""

#: lib/fb_tools/vsphere/server.py:926
msgid "Creating VM folder {!r} ..."
msgstr "Creating VM folder {!r} …"

#: lib/fb_tools/vsphere/server.py:928
msgid "Simulation mode, don't creating it."
msgstr ""

#: lib/fb_tools/vsphere/server.py:944
msgid "Waiting for tasks to finish ..."
msgstr "Waiting for tasks to finish …"

#: lib/fb_tools/vsphere/server.py:956
msgid "Waiting at most {m} seconds for tasks {t} to finish ..."
msgstr "Waiting at most {m} seconds for tasks {t} to finish …"

#: lib/fb_tools/vsphere/server.py:959
msgid "Waiting for tasks {} to finish ..."
msgstr "Waiting for tasks {} to finish …"

#: lib/fb_tools/vsphere/server.py:979
msgid "Waiting ..."
msgstr "Waiting …"

#: lib/fb_tools/vsphere/server.py:1013
msgid "Creating VM {!r} ..."
msgstr "Creating VM {!r} …"

#: lib/fb_tools/vsphere/server.py:1016
msgid "Simulation mode - VM {!r} will not be created."
msgstr ""

#: lib/fb_tools/vsphere/server.py:1034
msgid "Generating create spec for VM {!r} ..."
msgstr "Generating create spec for VM {!r} …"

#: lib/fb_tools/vsphere/server.py:1042
msgid "Datastore path: {!r}"
msgstr ""

#: lib/fb_tools/vsphere/server.py:1045
msgid "VM path name: {!r}"
msgstr ""

#: lib/fb_tools/vsphere/server.py:1095
msgid "Generated VM config:"
msgstr ""

#: lib/fb_tools/vsphere/server.py:1104
msgid "Given disksize {!r} must be greater than zero."
msgstr ""

#: lib/fb_tools/vsphere/server.py:1117
msgid "There may be created at most 6 disks, but {} were given."
msgstr ""

#: lib/fb_tools/vsphere/server.py:1131
msgid "Generating spec for SCSI controller and one disk: {d}"
msgid_plural "Generating spec for SCSI controller and {n} disks: {d}"
msgstr[0] ""
msgstr[1] ""

#: lib/fb_tools/vsphere/server.py:1134
msgid "Generating spec for SCSI controller without disks."
msgstr ""

#: lib/fb_tools/vsphere/server.py:1159
msgid "Adding spec for disk {n!r} with {gb} GiB => {kb} KiByte."
msgstr ""

#: lib/fb_tools/vsphere/server.py:1194
msgid "Invalid Interface description {!r} given."
msgstr ""

#: lib/fb_tools/vsphere/server.py:1205
msgid "Defined interface:"
msgstr ""

#: lib/fb_tools/vsphere/server.py:1209
msgid "Adding spec for network interface {d!r} (Network {n!r}, MAC: {m!r}, summary: {s!r})."
msgstr ""

#: lib/fb_tools/vsphere/server.py:1261
msgid "Purging VM {!r} ..."
msgstr "Purging VM {!r} …"

#: lib/fb_tools/vsphere/server.py:1265
msgid "VM {!r} successful removed."
msgstr ""

#: lib/fb_tools/vsphere/server.py:1296
msgid "Did not found virtual ethernet device No. {no} (found {count} devices)."
msgstr ""

#: lib/fb_tools/vsphere/server.py:1315
msgid "Changes of MAC address:"
msgstr ""

#: lib/fb_tools/vsphere/server.py:1319
msgid "Successful changed MAC address of VM {v!r} to {m!r}."
msgstr ""

#: lib/fb_tools/vsphere/vm.py:111
msgid "The name of the vsphere may not be empty."
msgstr ""

#: lib/fb_tools/vsphere/vm.py:569
msgid "Unknown hardware device of type {}."
msgstr ""

#: lib/fb_tools/vsphere/vm.py:572
msgid "There is something wrong wit VM {n!r} in cluster {c!r} and path {p!r} ..."
msgstr "There is something wrong wit VM {n!r} in cluster {c!r} and path {p!r} …"

#: lib/fb_tools/vsphere/vm.py:694
msgid "VM is not in VM list."
msgstr ""

<<<<<<< HEAD
#: lib/fb_tools/xlate.py:114
msgid "Module directory: {!r}"
msgstr ""

#: lib/fb_tools/xlate.py:115
msgid "Base directory: {!r}"
msgstr ""

#: lib/fb_tools/xlate.py:116
msgid "Locale directory: {!r}"
msgstr ""

#: lib/fb_tools/xlate.py:117
msgid "Locale domain: {!r}"
msgstr ""

#: lib/fb_tools/xlate.py:118
msgid "Default Locale: {!r}"
msgstr ""

#: lib/fb_tools/xlate.py:119
=======
#: lib/fb_tools/xlate.py:97
msgid "Module directory: {!r}"
msgstr ""

#: lib/fb_tools/xlate.py:98
msgid "Base directory: {!r}"
msgstr ""

#: lib/fb_tools/xlate.py:99
msgid "Locale directory: {!r}"
msgstr ""

#: lib/fb_tools/xlate.py:100
msgid "Locale domain: {!r}"
msgstr ""

#: lib/fb_tools/xlate.py:101
>>>>>>> 73054cb7
msgid "Found .mo-file: {!r}"
msgstr ""
<|MERGE_RESOLUTION|>--- conflicted
+++ resolved
@@ -1,23 +1,14 @@
 # English (United States) translations for fb_tools.
-# Copyright (C) 2021 Frank Brehm, Berlin
+# Copyright (C) 2022 Frank Brehm, Berlin
 # This file is distributed under the same license as the fb_tools project.
-<<<<<<< HEAD
-# Frank Brehm <frank@brehm-online.com>, 2020.
-=======
-# Frank Brehm <frank.brehm@pixelpark.com>, 2021.
->>>>>>> 73054cb7
+# Frank Brehm <frank@brehm-online.com>, 2022.
 #
 msgid ""
 msgstr ""
-"Project-Id-Version: fb_tools 1.8.3\n"
+"Project-Id-Version: fb_tools 1.8.6\n"
 "Report-Msgid-Bugs-To: frank@brehm-online.com\n"
-<<<<<<< HEAD
-"POT-Creation-Date: 2020-11-28 20:25+0100\n"
-"PO-Revision-Date: 2019-09-11 16:15+0100\n"
-=======
-"POT-Creation-Date: 2021-11-17 11:28+0100\n"
+"POT-Creation-Date: 2022-03-03 23:18+0100\n"
 "PO-Revision-Date: 2021-11-17 11:30+0100\n"
->>>>>>> 73054cb7
 "Last-Translator: Frank Brehm <frank@brehm-online.com>\n"
 "Language: en_US\n"
 "Language-Team: en_US <frank@brehm-online.com>\n"
@@ -184,7 +175,6 @@
 msgid "Aborted by user interrupt."
 msgstr ""
 
-<<<<<<< HEAD
 #: lib/fb_tools/cfg_converter.py:80
 msgid "The input file is not existing"
 msgstr ""
@@ -260,9 +250,8 @@
 msgstr ""
 
 #: lib/fb_tools/cfg_converter.py:654 lib/fb_tools/cfg_converter.py:661
-#: lib/fb_tools/ddns/__init__.py:256 lib/fb_tools/get_file_rm_app.py:312
+#: lib/fb_tools/ddns/__init__.py:256 lib/fb_tools/get_file_rm_app.py:316
 #: lib/fb_tools/get_vm_app.py:201 lib/fb_tools/get_vm_list_app.py:315
-#: lib/fb_tools/pdns_bulk_rm_app.py:189 lib/fb_tools/pdns_bulk_rm_app.py:236
 msgid "FILE"
 msgstr ""
 
@@ -351,7 +340,7 @@
 msgstr ""
 
 #: lib/fb_tools/cfg_converter.py:857 lib/fb_tools/ddns/myip_app.py:139
-#: lib/fb_tools/ddns/update_app.py:275 lib/fb_tools/get_vm_app.py:256
+#: lib/fb_tools/ddns/update_app.py:278 lib/fb_tools/get_vm_app.py:256
 #: lib/fb_tools/get_vm_list_app.py:386
 msgid "Starting {a!r}, version {v!r} ..."
 msgstr "Starting {a!r}, version {v!r} …"
@@ -374,8 +363,6 @@
 msgid "Dumping content to {!r} format."
 msgstr ""
 
-#: lib/fb_tools/common.py:151
-=======
 #: lib/fb_tools/collections.py:61
 msgid "Item {item!r} must be of type {must!r}, but is of type {cls!r} instead."
 msgstr ""
@@ -409,7 +396,6 @@
 msgstr ""
 
 #: lib/fb_tools/common.py:154
->>>>>>> 73054cb7
 msgid "{} is a tty."
 msgstr ""
 
@@ -879,16 +865,7 @@
 msgid "How many files one per year from today on should be kept (default: {default}, minimum: {min})?"
 msgstr ""
 
-<<<<<<< HEAD
-#: lib/fb_tools/get_file_rm_app.py:313
-=======
-#: lib/fb_tools/ddns/__init__.py:256 lib/fb_tools/get_file_rm_app.py:316
-#: lib/fb_tools/get_vm_app.py:201 lib/fb_tools/get_vm_list_app.py:315
-msgid "FILE"
-msgstr ""
-
 #: lib/fb_tools/get_file_rm_app.py:317
->>>>>>> 73054cb7
 msgid "File pattern to generate list of files to remove."
 msgstr ""
 
@@ -1025,14 +1002,6 @@
 msgid "Could not initialize {} object from:"
 msgstr ""
 
-<<<<<<< HEAD
-=======
-#: lib/fb_tools/ddns/myip_app.py:139 lib/fb_tools/ddns/update_app.py:278
-#: lib/fb_tools/get_vm_app.py:256 lib/fb_tools/get_vm_list_app.py:386
-msgid "Starting {a!r}, version {v!r} ..."
-msgstr "Starting {a!r}, version {v!r} …"
-
->>>>>>> 73054cb7
 #: lib/fb_tools/get_vm_app.py:265 lib/fb_tools/get_vm_list_app.py:395
 msgid "Closing VSPhere object {!r} ..."
 msgstr "Closing VSPhere object {!r} …"
@@ -2126,46 +2095,26 @@
 msgid "VM is not in VM list."
 msgstr ""
 
-<<<<<<< HEAD
-#: lib/fb_tools/xlate.py:114
+#: lib/fb_tools/xlate.py:117
 msgid "Module directory: {!r}"
 msgstr ""
 
-#: lib/fb_tools/xlate.py:115
+#: lib/fb_tools/xlate.py:118
 msgid "Base directory: {!r}"
 msgstr ""
 
-#: lib/fb_tools/xlate.py:116
+#: lib/fb_tools/xlate.py:119
 msgid "Locale directory: {!r}"
 msgstr ""
 
-#: lib/fb_tools/xlate.py:117
+#: lib/fb_tools/xlate.py:120
 msgid "Locale domain: {!r}"
 msgstr ""
 
-#: lib/fb_tools/xlate.py:118
+#: lib/fb_tools/xlate.py:121
 msgid "Default Locale: {!r}"
 msgstr ""
 
-#: lib/fb_tools/xlate.py:119
-=======
-#: lib/fb_tools/xlate.py:97
-msgid "Module directory: {!r}"
-msgstr ""
-
-#: lib/fb_tools/xlate.py:98
-msgid "Base directory: {!r}"
-msgstr ""
-
-#: lib/fb_tools/xlate.py:99
-msgid "Locale directory: {!r}"
-msgstr ""
-
-#: lib/fb_tools/xlate.py:100
-msgid "Locale domain: {!r}"
-msgstr ""
-
-#: lib/fb_tools/xlate.py:101
->>>>>>> 73054cb7
+#: lib/fb_tools/xlate.py:122
 msgid "Found .mo-file: {!r}"
 msgstr ""
