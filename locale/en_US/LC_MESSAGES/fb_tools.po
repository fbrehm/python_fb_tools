# English (United States) translations for fb_tools.
# Copyright (C) 2019 Frank Brehm, Berlin
# This file is distributed under the same license as the fb_tools project.
# Frank Brehm <frank.brehm@pixelpark.com>, 2019.
#
msgid ""
msgstr ""
"Project-Id-Version: fb_tools 1.6.3\n"
"Report-Msgid-Bugs-To: frank@brehm-online.com\n"
<<<<<<< HEAD
"POT-Creation-Date: 2019-02-22 17:18+0100\n"
"PO-Revision-Date: 2018-12-12 15:30+0100\n"
=======
"POT-Creation-Date: 2019-10-17 16:43+0200\n"
"PO-Revision-Date: 2019-09-11 16:15+0100\n"
>>>>>>> b4488526
"Last-Translator: Frank Brehm <frank@brehm-online.com>\n"
"Language: en_US\n"
"Language-Team: en_US <frank@brehm-online.com>\n"
"Plural-Forms: nplurals=2; plural=(n != 1)\n"
"MIME-Version: 1.0\n"
"Content-Type: text/plain; charset=utf-8\n"
"Content-Transfer-Encoding: 8bit\n"
"Generated-By: Babel 2.7.0\n"

#: bin/get-file-to-remove:79
msgid ""
"{c}-Object:\n"
"{a}"
msgstr ""

#: lib/fb_tools/app.py:81 lib/fb_tools/get_vm_list_app.py:294
msgid "Got a {c} for pattern {p!r}: {e}"
msgstr ""

#: lib/fb_tools/app.py:97
msgid "Forced execution - whatever it means."
msgstr ""

#: lib/fb_tools/app.py:176
msgid "Invalid env_prefix {!r} given - it may not be empty."
msgstr ""

#: lib/fb_tools/app.py:180
msgid ""
"Invalid characters found in env_prefix {!r}, only alphanumeric characters and digits and "
"underscore (this not as the first character) are allowed."
msgstr ""

#: lib/fb_tools/app.py:191
msgid "Unknown and undescriped application."
msgstr ""

#: lib/fb_tools/app.py:216
msgid "Wrong exit_value {!r}, must be >= 0."
msgstr ""

#: lib/fb_tools/app.py:446
msgid "Trying to get {} via console ..."
msgstr "Trying to get {} via console …"

#: lib/fb_tools/app.py:461
msgid "Got a signal {}."
msgstr ""

#: lib/fb_tools/app.py:464
msgid "Got a signal {n!r} ({s})."
msgstr ""

#: lib/fb_tools/app.py:471
msgid "Exit on signal {n!r} ({s})."
msgstr ""

#: lib/fb_tools/app.py:479
msgid "Tweaking signal handlers."
msgstr ""

#: lib/fb_tools/app.py:485
msgid "Setting signal handler for {n!r} ({s})."
msgstr ""

#: lib/fb_tools/app.py:496
msgid "Enter "
msgstr ""

#: lib/fb_tools/app.py:503
msgid "Repeat enter "
msgstr ""

#: lib/fb_tools/app.py:513
msgid "{n} and repeated {n} did not match."
msgstr ""

#: lib/fb_tools/app.py:517
msgid "Restoring original signal handlers."
msgstr ""

#: lib/fb_tools/app.py:522
msgid "Got {n!r}: {s!r}"
msgstr ""

#: lib/fb_tools/app.py:572
msgid "The application is not completely initialized."
msgstr ""

#: lib/fb_tools/app.py:583
msgid "Object {!r} seems not to be completely initialized."
msgstr ""

#: lib/fb_tools/app.py:593
msgid "Ending."
msgstr ""

#: lib/fb_tools/app.py:612
msgid "Executing {} ..."
msgstr "Executing {} …"

#: lib/fb_tools/app.py:634
msgid "General options"
msgstr ""

#: lib/fb_tools/app.py:638
msgid "Simulation mode, nothing is really done."
msgstr ""

#: lib/fb_tools/app.py:649
msgid "Use colored output for messages."
msgstr ""

#: lib/fb_tools/app.py:656
msgid "Increase the verbosity level"
msgstr ""

#: lib/fb_tools/app.py:661
msgid "Silent execution, only warnings and errors are emitted."
msgstr ""

#: lib/fb_tools/app.py:666
msgid "Show this help message and exit."
msgstr ""

#: lib/fb_tools/app.py:670
msgid "Display brief usage message and exit."
msgstr ""

#: lib/fb_tools/app.py:672
#, python-format
msgid "Version of %(prog)s: {}"
msgstr ""

#: lib/fb_tools/app.py:675
msgid "Show program's version number and exit."
msgstr ""

#: lib/fb_tools/app.py:809
msgid "Starting in:"
msgstr ""

#: lib/fb_tools/app.py:831
msgid "Aborted by user interrupt."
msgstr ""

<<<<<<< HEAD
#: lib/fb_tools/cfg_converter.py:80
msgid "The input file is not existing"
msgstr ""

#: lib/fb_tools/cfg_converter.py:91
msgid "The input file is not readable"
msgstr ""

#: lib/fb_tools/cfg_converter.py:111
msgid "The configuration file type may not be None."
msgstr ""

#: lib/fb_tools/cfg_converter.py:116
msgid "The configuration file type must be one of {l}, given {g!r}."
msgstr ""

#: lib/fb_tools/cfg_converter.py:186
msgid "The value for {l!r} may be at least {m}, {v} were given."
msgstr ""

#: lib/fb_tools/cfg_converter.py:191
msgid "The value for {l!r} may be at most {m}, {v} were given."
msgstr ""

#: lib/fb_tools/cfg_converter.py:218
msgid "The YAML style type must be one of {l}, given {g!r}."
msgstr ""

#: lib/fb_tools/cfg_converter.py:271
msgid ""
"Converts the given configuration file from the given input format into the given output format "
"and print it out to {o} or into a given output file."
msgstr ""

#: lib/fb_tools/cfg_converter.py:329
msgid "Invalid input configuration type {!r}"
msgstr ""

#: lib/fb_tools/cfg_converter.py:346
msgid "Invalid target configuration type {!r}"
msgstr ""

#: lib/fb_tools/cfg_converter.py:406
msgid "The maximum width of generated YAML files must be at least {m} characters, {v!r} are given."
msgstr ""

#: lib/fb_tools/cfg_converter.py:411
msgid "The maximum width of generated YAML files must be at most {m} characters, {v!r} are given."
msgstr ""

#: lib/fb_tools/cfg_converter.py:427
msgid "The indention of generated YAML files must be at least {m} characters, {v!r} are given."
msgstr ""

#: lib/fb_tools/cfg_converter.py:432
msgid "The indention of generated YAML files must be at most {m} characters, {v!r} are given."
msgstr ""

#: lib/fb_tools/cfg_converter.py:472
msgid "The default style on ouput YAML must be one of {l}, but {v!r} was given."
msgstr ""

#: lib/fb_tools/cfg_converter.py:523
msgid "The linebreak used in ouput YAML must be one of {l}, but {v!r} was given."
msgstr ""

#: lib/fb_tools/cfg_converter.py:629 lib/fb_tools/cfg_converter.py:635
msgid "Loading module {!r} ..."
msgstr ""

#: lib/fb_tools/cfg_converter.py:651
msgid "File options"
msgstr ""

#: lib/fb_tools/cfg_converter.py:654 lib/fb_tools/cfg_converter.py:661
#: lib/fb_tools/get_file_rm_app.py:312 lib/fb_tools/get_vm_app.py:157
#: lib/fb_tools/get_vm_list_app.py:161 lib/fb_tools/pdns_bulk_rm_app.py:189
#: lib/fb_tools/pdns_bulk_rm_app.py:236
msgid "FILE"
msgstr ""

#: lib/fb_tools/cfg_converter.py:655
msgid "The filename of the input file. Use {i!r} to read from {f} (which is the default)."
msgstr ""

#: lib/fb_tools/cfg_converter.py:662
msgid "The filename of the output file. Use {i!r} to write to {f} (which is the default)."
msgstr ""

#: lib/fb_tools/cfg_converter.py:669
msgid "Converting options"
msgstr ""

#: lib/fb_tools/cfg_converter.py:675 lib/fb_tools/cfg_converter.py:685
msgid "CFG_TYPE"
msgstr ""

#: lib/fb_tools/cfg_converter.py:678
msgid "The configuration type of the source, must be one of {}."
msgstr ""

#: lib/fb_tools/cfg_converter.py:688
msgid "The configuration type of the target, must be one of {}."
msgstr ""

#: lib/fb_tools/cfg_converter.py:703
msgid "YAML output options"
msgstr ""

#: lib/fb_tools/cfg_converter.py:708
msgid "The maximum width of generated lines on YAML output (Default: {})."
msgstr ""

#: lib/fb_tools/cfg_converter.py:714
msgid "The indention of generated YAML output (Default: {})."
msgstr ""

#: lib/fb_tools/cfg_converter.py:719
msgid "Include export tag type in YAML output."
msgstr ""

#: lib/fb_tools/cfg_converter.py:723
msgid "Print a collection as flow in YAML output."
msgstr ""

#: lib/fb_tools/cfg_converter.py:727
msgid "STYLE"
msgstr ""

#: lib/fb_tools/cfg_converter.py:729
msgid "The style of the scalars in YAML output, may be be one of {}."
msgstr ""

#: lib/fb_tools/cfg_converter.py:734
msgid "Don't print an explicit start marker in YAML output."
msgstr ""

#: lib/fb_tools/cfg_converter.py:738
msgid "Print an explicit end marker in YAML output."
msgstr ""

#: lib/fb_tools/cfg_converter.py:746
msgid "JSON output options"
msgstr ""

#: lib/fb_tools/cfg_converter.py:750 lib/fb_tools/cfg_converter.py:776
msgid "The {} output is guaranteed to have all incoming non-ASCII characters escaped."
msgstr ""

#: lib/fb_tools/cfg_converter.py:755 lib/fb_tools/cfg_converter.py:781
msgid ""
"The indention of the {} output. If given an positive integer value, these number of characters "
"are indented. I given '0', a negative integer or  an empty string (''), only newlines are "
"inserted. If a non empty string is given, this will be used as indention. If omitted, the most "
"compact form without newlines a.s.o. will be generated."
msgstr ""

#: lib/fb_tools/cfg_converter.py:764 lib/fb_tools/cfg_converter.py:790
msgid "The keys of dictionaries will be sorted in {} output."
msgstr ""

#: lib/fb_tools/cfg_converter.py:772
msgid "HJSON output options"
msgstr ""

#: lib/fb_tools/cfg_converter.py:857 lib/fb_tools/get_vm_app.py:220
#: lib/fb_tools/get_vm_list_app.py:216
msgid "Starting {a!r}, version {v!r} ..."
msgstr ""

#: lib/fb_tools/cfg_converter.py:894
msgid "Interpreted content of {!r}:"
msgstr ""

#: lib/fb_tools/cfg_converter.py:899 lib/fb_tools/cfg_converter.py:921
#: lib/fb_tools/cfg_converter.py:936
msgid "Loading content from {!r} format."
msgstr ""

#: lib/fb_tools/cfg_converter.py:955
msgid "Generated output:"
msgstr ""

#: lib/fb_tools/cfg_converter.py:965 lib/fb_tools/cfg_converter.py:981
#: lib/fb_tools/cfg_converter.py:1015
msgid "Dumping content to {!r} format."
msgstr ""

#: lib/fb_tools/common.py:147
=======
#: lib/fb_tools/common.py:151
>>>>>>> b4488526
msgid "{} is a tty."
msgstr ""

#: lib/fb_tools/common.py:155
msgid "Platform is Windows and not ansi_term."
msgstr ""

#: lib/fb_tools/common.py:159
msgid "{} is not a tty."
msgstr ""

#: lib/fb_tools/common.py:489
msgid "Given value is {!r}."
msgstr ""

#: lib/fb_tools/common.py:528
msgid "Could not determine bytes in {!r}."
msgstr ""

#: lib/fb_tools/common.py:613
msgid "Couldn't detect unit {!r}."
msgstr ""

#: lib/fb_tools/common.py:716
msgid "Argument {a!r} must be of type {t1!r} or {t2!r}."
msgstr ""

#: lib/fb_tools/config.py:65 lib/fb_tools/get_file_rm_app.py:388 lib/fb_tools/pdns_bulk_rm_app.py:275
msgid "File {!r} does not exists."
msgstr ""

#: lib/fb_tools/config.py:68 lib/fb_tools/get_file_rm_app.py:391 lib/fb_tools/pdns_bulk_rm_app.py:279
msgid "File {!r} is not a regular file."
msgstr ""

#: lib/fb_tools/config.py:124
msgid "Encoding {v!r} must be a {s!r} object, but is a {c!r} object instead."
msgstr ""

#: lib/fb_tools/config.py:142
msgid "A configuration directory may not be None."
msgstr ""

#: lib/fb_tools/config.py:158
msgid "A configuration file may not be None."
msgstr ""

#: lib/fb_tools/config.py:163 lib/fb_tools/config.py:171
msgid "Configuration file {!r} exists, but is not a regular file."
msgstr ""

#: lib/fb_tools/config.py:203
msgid "Searching for {!r} ..."
msgstr "Searching for {!r} …"

#: lib/fb_tools/config.py:205
msgid "Configuration file {!r} not found."
msgstr ""

#: lib/fb_tools/config.py:207
msgid "Configuration file error"
msgstr ""

#: lib/fb_tools/config.py:218
msgid "Reading {!r} ..."
msgstr "Reading {!r} …"

#: lib/fb_tools/config.py:229
msgid "Wrong configuration in {!r} found"
msgstr ""

#: lib/fb_tools/config.py:231
msgid "Configuration parse error"
msgstr ""

#: lib/fb_tools/config.py:254
msgid "Checking config section {!r} ..."
msgstr "Checking config section {!r} …"

#: lib/fb_tools/errors.py:44
msgid "Wrong mail address {a!r} ({c})"
msgstr ""

#: lib/fb_tools/errors.py:107
msgid "Process with PID {pid} got signal {signal}."
msgstr ""

#: lib/fb_tools/errors.py:146 lib/fb_tools/vsphere/errors.py:139
msgid "The network {!r} is not existing."
msgstr ""

#: lib/fb_tools/errors.py:165 lib/fb_tools/vsphere/errors.py:158
msgid "Could not connect to the vSphere host {h}:{p} as user {u!r}."
msgstr ""

#: lib/fb_tools/errors.py:186
msgid "No SAN based datastore found with at least {m:0.0f} MiB == {g:0.1f} GiB available space."
msgstr ""

#: lib/fb_tools/errors.py:224
msgid "Method {func}() has to be overridden in class {cls!r}."
msgstr ""

#: lib/fb_tools/errors.py:256
msgid " (timeout after {:0.1f} secs)"
msgstr ""

#: lib/fb_tools/errors.py:283
msgid "Timeout error on reading"
msgstr ""

#: lib/fb_tools/errors.py:305
msgid "Timeout error on writing"
msgstr ""

#: lib/fb_tools/errors.py:328
msgid "Unknown OS command."
msgstr ""

#: lib/fb_tools/errors.py:335
msgid "Empty command list given."
msgstr ""

#: lib/fb_tools/errors.py:346
#, fuzzy
msgid "Could not found OS command:"
msgid_plural "Could not found OS commands:"
msgstr[0] ""
msgstr[1] ""

#: lib/fb_tools/errors.py:379
msgid "Couldn't occupy lockfile {lf!r} in {d:0.1f} seconds with {tries} tries."
msgstr ""

#: lib/fb_tools/get_file_rm_app.py:61
msgid "Value must be at least {m} - {v} was given."
msgstr ""

#: lib/fb_tools/get_file_rm_app.py:103
msgid "The given pattern {!r} is not a valid date pattern"
msgstr ""

#: lib/fb_tools/get_file_rm_app.py:107
#, python-format
msgid ". The must be exactly one occurence of '%Y', one of '%m' and one of '%d'."
msgstr ""

#: lib/fb_tools/get_file_rm_app.py:136
msgid ""
"Returns a newline separated list of files generated from file globbing patterns given as "
"arguments to this application, where all files are omitted, which should not be removed."
msgstr ""

#: lib/fb_tools/get_file_rm_app.py:175 lib/fb_tools/get_file_rm_app.py:191
#: lib/fb_tools/get_file_rm_app.py:207 lib/fb_tools/get_file_rm_app.py:223
#: lib/fb_tools/get_file_rm_app.py:239
msgid "Wrong value {v!r} for {n}, must be >= {m}"
msgstr ""

#: lib/fb_tools/get_file_rm_app.py:264
msgid "Keep options"
msgstr ""

#: lib/fb_tools/get_file_rm_app.py:267
msgid "NR_FILES"
msgstr ""

#: lib/fb_tools/get_file_rm_app.py:269
msgid "How many of the last files should be kept (default: {default}, minimum: {min})?"
msgstr ""

#: lib/fb_tools/get_file_rm_app.py:276
msgid "DAYS"
msgstr ""

#: lib/fb_tools/get_file_rm_app.py:278
msgid "How many files one per day from today on should be kept (default: {default}, minimum: {min})?"
msgstr ""

#: lib/fb_tools/get_file_rm_app.py:285
msgid "WEEKS"
msgstr ""

#: lib/fb_tools/get_file_rm_app.py:287
msgid "How many files one per week from today on should be kept (default: {default}, minimum: {min})?"
msgstr ""

#: lib/fb_tools/get_file_rm_app.py:294
msgid "MONTHS"
msgstr ""

#: lib/fb_tools/get_file_rm_app.py:296
msgid "How many files one per month from today on should be kept (default: {default}, minimum: {min})?"
msgstr ""

#: lib/fb_tools/get_file_rm_app.py:303
msgid "YEARS"
msgstr ""

#: lib/fb_tools/get_file_rm_app.py:305
msgid "How many files one per year from today on should be kept (default: {default}, minimum: {min})?"
msgstr ""

<<<<<<< HEAD
=======
#: lib/fb_tools/get_file_rm_app.py:312 lib/fb_tools/get_vm_app.py:201
#: lib/fb_tools/get_vm_list_app.py:271 lib/fb_tools/pdns_bulk_rm_app.py:189
#: lib/fb_tools/pdns_bulk_rm_app.py:236
msgid "FILE"
msgstr ""

>>>>>>> b4488526
#: lib/fb_tools/get_file_rm_app.py:313
msgid "File pattern to generate list of files to remove."
msgstr ""

#: lib/fb_tools/get_file_rm_app.py:341
msgid "Resolving date pattern {!r}."
msgstr ""

#: lib/fb_tools/get_file_rm_app.py:365
msgid "Checking given files..."
msgstr "Checking given files …"

#: lib/fb_tools/get_file_rm_app.py:370
msgid "Checking given file {!r} ..."
msgstr "Checking given file {!r} …"

#: lib/fb_tools/get_file_rm_app.py:379
msgid "Resolved paths:"
msgstr ""

#: lib/fb_tools/get_file_rm_app.py:381
msgid "File pattern {!r} does not match any files."
msgstr ""

#: lib/fb_tools/get_file_rm_app.py:386
msgid "Checking {!r} ..."
msgstr "Checking {!r} …"

#: lib/fb_tools/get_file_rm_app.py:396
msgid "File {fi!r} does not match pattern {pa!r}."
msgstr ""

#: lib/fb_tools/get_file_rm_app.py:406
msgid "Date in file {fi!r} is not a valid date: {e}."
msgstr ""

#: lib/fb_tools/get_file_rm_app.py:458
msgid "Did not found any files to evaluate."
msgstr ""

#: lib/fb_tools/get_file_rm_app.py:491
msgid "Keeping last file ..."
msgid_plural "Keeping last {} files ..."
msgstr[0] "Keeping last file …"
msgstr[1] "Keeping last {} files …"

#: lib/fb_tools/get_file_rm_app.py:497
msgid "Keep last file {!r}."
msgstr ""

#: lib/fb_tools/get_file_rm_app.py:502
msgid "Files to keep:"
msgstr ""

#: lib/fb_tools/get_file_rm_app.py:523
msgid "Files to keep for year:"
msgstr ""

#: lib/fb_tools/get_file_rm_app.py:545
msgid "Got last month: {!r}"
msgstr ""

#: lib/fb_tools/get_file_rm_app.py:559
msgid "Files to keep for month:"
msgstr ""

#: lib/fb_tools/get_file_rm_app.py:573
msgid "Got last Monday: {!r}"
msgstr ""

#: lib/fb_tools/get_file_rm_app.py:586
msgid "Files to keep for week:"
msgstr ""

#: lib/fb_tools/get_file_rm_app.py:599
msgid "Got last day: {!r}"
msgstr ""

#: lib/fb_tools/get_file_rm_app.py:610
msgid "Keeping all files from today."
msgstr ""

#: lib/fb_tools/get_file_rm_app.py:617
msgid "Files to keep for day:"
msgstr ""

#: lib/fb_tools/get_file_rm_app.py:634
msgid "Trying to get date of file {!r}."
msgstr ""

#: lib/fb_tools/get_file_rm_app.py:673
msgid "Explored and assigned files:"
msgstr ""

#: lib/fb_tools/get_vm_app.py:68
msgid "Tries to get information about the given virtual machines in VMWare VSphere and print it out."
msgstr ""

#: lib/fb_tools/get_vm_app.py:148 lib/fb_tools/get_vm_list_app.py:172
msgid ""
"Configuration file {f!r} does not exists. Please copy {d!r} to {f!r} and fill out all necessary "
"entries, e.g. the passwords."
msgstr ""

#: lib/fb_tools/get_vm_app.py:168 lib/fb_tools/get_vm_list_app.py:218
msgid "Did not found any valid VSphere definition in {!r}."
msgstr ""

#: lib/fb_tools/get_vm_app.py:180 lib/fb_tools/get_vm_list_app.py:230
msgid "Enter password for {n} VSPhere user {u!r} on host {h!r}:"
msgstr ""

#: lib/fb_tools/get_vm_app.py:203 lib/fb_tools/get_vm_list_app.py:273
#: lib/fb_tools/pdns_bulk_rm_app.py:191
msgid "Configuration file (default: {!r})"
msgstr ""

#: lib/fb_tools/get_vm_app.py:208
msgid "Names of the VM to get information."
msgstr ""

#: lib/fb_tools/get_vm_app.py:215 lib/fb_tools/get_vm_list_app.py:280
msgid "Got command line arguments:"
msgstr ""

#: lib/fb_tools/get_vm_app.py:249 lib/fb_tools/get_vm_list_app.py:324
msgid "Could not initialize {} object from:"
msgstr ""

#: lib/fb_tools/get_vm_app.py:256 lib/fb_tools/get_vm_list_app.py:331
msgid "Starting {a!r}, version {v!r} ..."
msgstr "Starting {a!r}, version {v!r} …"

#: lib/fb_tools/get_vm_app.py:265 lib/fb_tools/get_vm_list_app.py:340
msgid "Closing VSPhere object {!r} ..."
msgstr "Closing VSPhere object {!r} …"

#: lib/fb_tools/get_vm_app.py:300
msgid "NOT FOUND"
msgstr ""

#: lib/fb_tools/get_vm_app.py:327 lib/fb_tools/get_vm_app.py:361
msgid "Unknown"
msgstr ""

#: lib/fb_tools/get_vm_app.py:330
msgid " 1 disk "
msgid_plural "{>2} disks"
msgstr[0] ""
msgstr[1] ""

#: lib/fb_tools/get_vm_app.py:341
msgid "Disk"
msgid_plural "Disks"
msgstr[0] ""
msgstr[1] ""

#: lib/fb_tools/get_vm_app.py:352 lib/fb_tools/get_vm_app.py:368
msgid "None"
msgstr ""

#: lib/fb_tools/get_vm_list_app.py:69
msgid "Tries to get a list of all virtual machines in VMWare VSphere and print it out."
msgstr ""

#: lib/fb_tools/get_vm_list_app.py:195
msgid "Checking for configured VSPhere instance {!r} ..."
msgstr "Checking for configured VSPhere instance {!r} …"

#: lib/fb_tools/get_vm_list_app.py:199
msgid "VSPhere {!r} not found in list of configured VSPhere instances."
msgstr ""

#: lib/fb_tools/get_vm_list_app.py:253
msgid "for names of VMs"
msgstr ""

#: lib/fb_tools/get_vm_list_app.py:254
msgid "A regular expression to filter the output list of VMs by their name (Default: {!r})."
msgstr ""

#: lib/fb_tools/get_vm_list_app.py:261
msgid "Detailed output list (quering data needs some time longer)."
msgstr ""

<<<<<<< HEAD
#: lib/fb_tools/get_vm_app.py:228 lib/fb_tools/get_vm_list_app.py:224
msgid "Closing ..."
=======
#: lib/fb_tools/get_vm_list_app.py:266
msgid "The VSPhere names from configuration, in which the VMs should be searched."
msgstr ""

#: lib/fb_tools/get_vm_list_app.py:291
msgid "Regular expression for filtering: {!r}"
>>>>>>> b4488526
msgstr ""

#: lib/fb_tools/get_vm_list_app.py:440
msgid "Found no VMWare VMs."
msgstr ""

#: lib/fb_tools/get_vm_list_app.py:442
msgid "Found one VMWare VM."
msgid_plural "Found {} VMWare VMs."
msgstr[0] ""
msgstr[1] ""

#: lib/fb_tools/get_vm_list_app.py:498
msgid "Found a {} object:"
msgstr ""

#: lib/fb_tools/handler/__init__.py:157
msgid "Invalid time zone name {!r}."
msgstr ""

#: lib/fb_tools/handler/__init__.py:159
msgid "Setting time zone to {!r}."
msgstr ""

#: lib/fb_tools/handler/__init__.py:163
msgid "Name of the time zone: {!r}."
msgstr ""

#: lib/fb_tools/handler/__init__.py:170
msgid "{}-object not initialized."
msgstr ""

#: lib/fb_tools/handler/__init__.py:172
msgid "Method {} must be overridden in descendant classes."
msgstr ""

#: lib/fb_tools/handler/__init__.py:250
msgid "Quiet execution."
msgstr ""

#: lib/fb_tools/handler/__init__.py:298
msgid "Starting synchronous communication with '{}'."
msgstr ""

#: lib/fb_tools/handler/__init__.py:302
msgid "Finished communication with '{}'."
msgstr ""

#: lib/fb_tools/handler/__init__.py:316
msgid "Parameter {p!r} is not of type {t!r}."
msgstr ""

#: lib/fb_tools/handler/__init__.py:321
msgid "Got completed process:"
msgstr ""

#: lib/fb_tools/handler/__init__.py:325 lib/fb_tools/handler/__init__.py:336
msgid "Output on {}:"
msgstr ""

#: lib/fb_tools/handler/__init__.py:357
msgid "Starting asynchronous communication with '{cmd}', heartbeat interval is {interval:0.1f} seconds."
msgstr ""

#: lib/fb_tools/handler/__init__.py:372
msgid "Checking for the end of the communication ..."
msgstr "Checking for the end of the communication …"

#: lib/fb_tools/handler/__init__.py:382
msgid "Time to execute the heartbeat handler."
msgstr ""

#: lib/fb_tools/handler/__init__.py:386
msgid "Sleeping {:0.2f} seconds ..."
msgstr "Sleeping {:0.2f} seconds …"

#: lib/fb_tools/handler/__init__.py:394 lib/fb_tools/handler/__init__.py:403
msgid "   {w} is now: {o!r}"
msgstr ""

#: lib/fb_tools/handler/lock.py:94
msgid "Locking directory {!r} doesn't exists or is not a directory."
msgstr ""

#: lib/fb_tools/handler/lock.py:121 lib/fb_tools/handler/lock.py:818
msgid "Locking directory {!r} isn't writeable."
msgstr ""

#: lib/fb_tools/handler/lock.py:186
msgid "No lockfile given on init of a LockObject object."
msgstr ""

#: lib/fb_tools/handler/lock.py:192
msgid "Lockfile {!r} doesn't exists, but don't worry, it's simulation mode."
msgstr ""

#: lib/fb_tools/handler/lock.py:196 lib/fb_tools/handler/lock.py:1059
msgid "Lockfile {!r} doesn't exists."
msgstr ""

#: lib/fb_tools/handler/lock.py:199
msgid "Lockfile {!r} is not a regular file."
msgstr ""

#: lib/fb_tools/handler/lock.py:356
msgid "Closing file descriptor {} ..."
msgstr "Closing file descriptor {} …"

#: lib/fb_tools/handler/lock.py:367
msgid "Automatic removing of {!r} ..."
msgstr "Automatic removing of {!r} …"

#: lib/fb_tools/handler/lock.py:399
msgid "Refreshing atime and mtime of {!r} to the current timestamp."
msgstr ""

#: lib/fb_tools/handler/lock.py:536 lib/fb_tools/handler/lock.py:558 lib/fb_tools/handler/lock.py:580
#: lib/fb_tools/handler/lock.py:603 lib/fb_tools/handler/lock.py:702 lib/fb_tools/handler/lock.py:1048
msgid "Value {val!r} for {what} is not a Number."
msgstr ""

#: lib/fb_tools/handler/lock.py:541 lib/fb_tools/handler/lock.py:563 lib/fb_tools/handler/lock.py:585
#: lib/fb_tools/handler/lock.py:608 lib/fb_tools/handler/lock.py:707 lib/fb_tools/handler/lock.py:1052
msgid "The value for {what} must be greater than zero (is {val!r})."
msgstr ""

#: lib/fb_tools/handler/lock.py:712
msgid "The value for {what} must be greater than or equal to zero (is {val!r})."
msgstr ""

#: lib/fb_tools/handler/lock.py:798
msgid "Invalid PID {} given on calling create_lockfile()."
msgstr ""

#: lib/fb_tools/handler/lock.py:807
msgid "Using lock directory {!r} ..."
msgstr "Using lock directory {!r} …"

#: lib/fb_tools/handler/lock.py:815
msgid "Trying to lock lockfile {!r} ..."
msgstr "Trying to lock lockfile {!r} …"

#: lib/fb_tools/handler/lock.py:856
msgid "Current time difference: {:0.3f} seconds."
msgstr ""

#: lib/fb_tools/handler/lock.py:861
msgid "Try {try_nr} on creating lockfile {lfile!r} ..."
msgstr "Try {try_nr} on creating lockfile {lfile!r} …"

#: lib/fb_tools/handler/lock.py:872 lib/fb_tools/handler/lock.py:993
msgid "Removing lockfile {!r} ..."
msgstr "Removing lockfile {!r} …"

#: lib/fb_tools/handler/lock.py:877 lib/fb_tools/handler/lock.py:1001
msgid "Error on removing lockfile {lfile!r}: {err}"
msgstr ""

#: lib/fb_tools/handler/lock.py:890
msgid "Sleeping for {:0.1f} seconds."
msgstr ""

#: lib/fb_tools/handler/lock.py:905
msgid "Got a lock for lockfile {!r}."
msgstr ""

#: lib/fb_tools/handler/lock.py:911
msgid "Write {what!r} in lockfile {lfile!r} ..."
msgstr "Write {what!r} in lockfile {lfile!r} …"

#: lib/fb_tools/handler/lock.py:920
msgid "Seeking and syncing {!r} ..."
msgstr "Seeking and syncing {!r} …"

#: lib/fb_tools/handler/lock.py:950
msgid "Trying to open {!r} exclusive ..."
msgstr "Trying to open {!r} exclusive …"

#: lib/fb_tools/handler/lock.py:952
msgid "Simulation mode, no real creation of a lockfile."
msgstr ""

#: lib/fb_tools/handler/lock.py:960
msgid "Error on creating lockfile {lfile!r}: {err}"
msgstr ""

#: lib/fb_tools/handler/lock.py:990
msgid "Lockfile {!r} to remove doesn't exists."
msgstr ""

#: lib/fb_tools/handler/lock.py:995
msgid "Simulation mode - lockfile won't removed."
msgstr ""

#: lib/fb_tools/handler/lock.py:1056
msgid "Checking lockfile {!r} ..."
msgstr "Checking lockfile {!r} …"

#: lib/fb_tools/handler/lock.py:1063
msgid "No read access for lockfile {!r}."
msgstr ""

#: lib/fb_tools/handler/lock.py:1067
msgid "No write access for lockfile {!r}."
msgstr ""

#: lib/fb_tools/handler/lock.py:1073
msgid "Unusable lockfile {!r}."
msgstr ""

#: lib/fb_tools/handler/lock.py:1076
msgid "Process with PID {} is unfortunately dead."
msgstr ""

#: lib/fb_tools/handler/lock.py:1079
msgid "Process with PID {} is still running."
msgstr ""

#: lib/fb_tools/handler/lock.py:1087
msgid "Could not stat for file {lfile!r}: {err}"
msgstr ""

#: lib/fb_tools/handler/lock.py:1094
msgid "Lockfile {lfile!r} is older than {max} seconds ({age} seconds)."
msgstr ""

#: lib/fb_tools/handler/lock.py:1097
msgid "Lockfile {lfile!r} is {age} seconds old, but not old enough ({max} seconds)."
msgstr ""

#: lib/fb_tools/handler/lock.py:1125
msgid "Trying to open pidfile {!r} ..."
msgstr "Trying to open pidfile {!r} …"

#: lib/fb_tools/handler/lock.py:1129
msgid "Could not open pidfile {!r} for reading:"
msgstr ""

#: lib/fb_tools/handler/lock.py:1142
msgid "First line of pidfile {!r} was empty."
msgstr ""

#: lib/fb_tools/handler/lock.py:1153
msgid "Could not interprete {cont!r} as a PID from {file!r}: {err}"
msgstr ""

#: lib/fb_tools/handler/lock.py:1162
msgid "Invalid PID {pid} in {file!r} found."
msgstr ""

#: lib/fb_tools/handling_obj.py:63
msgid "Timeout on communicating with process."
msgstr ""

#: lib/fb_tools/handling_obj.py:88
msgid "Command {c!r} returned non-zero exit status {rc}."
msgstr ""

#: lib/fb_tools/handling_obj.py:125
msgid "Command {c!r} timed out after {s} second."
msgid_plural "Command {c!r} timed out after {s} seconds."
msgstr[0] ""
msgstr[1] ""

#: lib/fb_tools/handling_obj.py:297
msgid "Searching for command {!r} ..."
msgstr "Searching for command {!r} …"

#: lib/fb_tools/handling_obj.py:302
msgid "Command {!r} doesn't exists."
msgstr ""

#: lib/fb_tools/handling_obj.py:305 lib/fb_tools/handling_obj.py:329
msgid "Command {!r} is not executable."
msgstr ""

#: lib/fb_tools/handling_obj.py:319
msgid "Searching command in {!r} ..."
msgstr "Searching command in {!r} …"

#: lib/fb_tools/handling_obj.py:332
msgid "Command {!r} not found."
msgstr ""

#: lib/fb_tools/handling_obj.py:405
msgid "STDIN and input arguments may not both be used."
msgstr ""

#: lib/fb_tools/handling_obj.py:408
msgid "Executing command args:"
msgstr ""

#: lib/fb_tools/handling_obj.py:411
msgid "Performing argument {!r}."
msgstr ""

<<<<<<< HEAD
#: lib/fb_tools/handler/__init__.py:247 lib/fb_tools/handling_obj.py:405
=======
#: lib/fb_tools/handler/__init__.py:247 lib/fb_tools/handling_obj.py:416
>>>>>>> b4488526
msgid "Executing: {}"
msgstr ""

#: lib/fb_tools/handling_obj.py:419
msgid "Simulation mode, not executing: {}"
msgstr ""

#: lib/fb_tools/handling_obj.py:427
msgid "PID of process: {}"
msgstr ""

#: lib/fb_tools/handling_obj.py:433
msgid "{c} happened, killing process: {e}"
msgstr ""

#: lib/fb_tools/handling_obj.py:533
msgid "Nothing to do on signal."
msgstr ""

#: lib/fb_tools/handling_obj.py:587 lib/fb_tools/handling_obj.py:675
msgid "File doesn't exists."
msgstr ""

#: lib/fb_tools/handling_obj.py:590
msgid "Read permission denied."
msgstr ""

#: lib/fb_tools/handling_obj.py:593
msgid "Reading file content of {!r} ..."
msgstr "Reading file content of {!r} …"

#: lib/fb_tools/handling_obj.py:680 lib/fb_tools/handling_obj.py:687
msgid "Write permission to {!r} denied."
msgstr ""

#: lib/fb_tools/handling_obj.py:682 lib/fb_tools/handling_obj.py:689
msgid "Write permission denied."
msgstr ""

#: lib/fb_tools/handling_obj.py:693
msgid "Write {what!r} into {to!r}."
msgstr ""

#: lib/fb_tools/handling_obj.py:695
msgid "Writing {!r} ..."
msgstr "Writing {!r} …"

#: lib/fb_tools/handling_obj.py:707
msgid "Simulating write into {!r}."
msgstr ""

#: lib/fb_tools/handling_obj.py:715
msgid "Opening {!r} for write unbuffered ..."
msgstr "Opening {!r} for write unbuffered …"

#: lib/fb_tools/handler/lock.py:924 lib/fb_tools/handling_obj.py:719
msgid "Closing {!r} ..."
msgstr "Closing {!r} …"

#: lib/fb_tools/handling_obj.py:760 lib/fb_tools/handling_obj.py:766 lib/fb_tools/vsphere/about.py:271
#: lib/fb_tools/vsphere/cluster.py:276 lib/fb_tools/vsphere/dc.py:135 lib/fb_tools/vsphere/ds.py:206
#: lib/fb_tools/vsphere/ds_cluster.py:110 lib/fb_tools/vsphere/iface.py:58
#: lib/fb_tools/vsphere/network.py:124 lib/fb_tools/vsphere/server.py:537
msgid "Parameter {t!r} must be a {e}, {v!r} was given."
msgstr ""

#: lib/fb_tools/handling_obj.py:827
msgid "Completed process"
msgstr ""

#: lib/fb_tools/obj.py:55
msgid "The base directory {!r} is not existing or not a directory."
msgstr ""

#: lib/fb_tools/obj.py:101 lib/fb_tools/obj.py:157
msgid "Wrong verbose level {!r}, must be >= 0"
msgstr ""

#: lib/fb_tools/obj.py:181
msgid "Base directory {!r} does not exists."
msgstr ""

#: lib/fb_tools/obj.py:184
msgid "Path for base directory {!r} is not a directory."
msgstr ""

#: lib/fb_tools/obj.py:267
msgid "undefined error."
msgstr ""

#: lib/fb_tools/obj.py:276
msgid "Exception happened"
msgstr ""

#: lib/fb_tools/pdns/__init__.py:117
msgid "Setting Loglevel of the {m} module to {ll}."
msgstr ""

#: lib/fb_tools/pdns/__init__.py:155
msgid "Invalid port number {!r} for the PowerDNS API, must be 0 < PORT < 65536."
msgstr ""

#: lib/fb_tools/pdns/__init__.py:220
msgid "The path prefix {!r} must be an absolute path."
msgstr ""

#: lib/fb_tools/pdns/__init__.py:236
msgid "Invalid timeout {!r} for requesting the PowerDNS API, must be 0 < SECONDS < 3600."
msgstr ""

#: lib/fb_tools/pdns/__init__.py:253
msgid "Invalid user agent {!r} given."
msgstr ""

#: lib/fb_tools/pdns/__init__.py:265
msgid "Invalid API server name {!r} given."
msgstr ""

#: lib/fb_tools/pdns/__init__.py:313
msgid "Failed to extract request ID from response header 'location': {!r}"
msgstr ""

#: lib/fb_tools/pdns/__init__.py:321
msgid "The path {!r} must be an absolute path."
msgstr ""

#: lib/fb_tools/pdns/__init__.py:341
msgid "Used URL: {!r}"
msgstr ""

#: lib/fb_tools/pdns/__init__.py:357
msgid "Request method: {!r}"
msgstr ""

#: lib/fb_tools/pdns/__init__.py:379
msgid "Simulation mode, Request will not be sent."
msgstr ""

#: lib/fb_tools/pdns/__init__.py:394 lib/fb_tools/vsphere/server.py:135
msgid "Got a {c} on connecting to {h!r}: {e}."
msgstr ""

#: lib/fb_tools/pdns/__init__.py:402
msgid "Failed to parse the response"
msgstr ""

#: lib/fb_tools/pdns/__init__.py:427
msgid "Got an error response code {code}: {msg}"
msgstr ""

#: lib/fb_tools/pdns/__init__.py:457
msgid "Name {!r} is not a valid IP address."
msgstr ""

#: lib/fb_tools/pdns/__init__.py:462 lib/fb_tools/pdns/zone.py:1120
msgid "Invalid FQDN {!r}."
msgstr ""

#: lib/fb_tools/pdns/__init__.py:477
msgid "A rrset type must be a string type, but is {!r} instead."
msgstr ""

#: lib/fb_tools/pdns/__init__.py:485
msgid "Invalid, empty rrset type {!r} given."
msgstr ""

#: lib/fb_tools/pdns/__init__.py:492
msgid "Invalid rrset type {!r} given."
msgstr ""

#: lib/fb_tools/pdns/__init__.py:506
msgid "Preparing mocking ..."
msgstr "Preparing mocking …"

#: lib/fb_tools/pdns/__init__.py:516
msgid "Mocking path {p!r} is not a dictionary object, but a {c} object instead."
msgstr ""

#: lib/fb_tools/pdns/__init__.py:523
msgid "Mocking path has no {!r} key defined:"
msgstr ""

#: lib/fb_tools/pdns/__init__.py:528
msgid "Adding mocking path:"
msgstr ""

#: lib/fb_tools/pdns/errors.py:54
msgid "Could not interprete SOA data: {!r}."
msgstr ""

#: lib/fb_tools/pdns/record.py:61 lib/fb_tools/pdns/record.py:65
msgid "Argument {a} {v!r} must be a {o} object."
msgstr ""

#: lib/fb_tools/pdns/record.py:187 lib/fb_tools/pdns/record.py:396 lib/fb_tools/pdns/record.py:771
#: lib/fb_tools/pdns/record.py:1047 lib/fb_tools/vsphere/cluster.py:261
#: lib/fb_tools/vsphere/controller.py:175 lib/fb_tools/vsphere/dc.py:120
#: lib/fb_tools/vsphere/disk.py:273 lib/fb_tools/vsphere/ds.py:324
#: lib/fb_tools/vsphere/ds_cluster.py:166 lib/fb_tools/vsphere/ether.py:305
#: lib/fb_tools/vsphere/host.py:490 lib/fb_tools/vsphere/network.py:187 lib/fb_tools/vsphere/vm.py:471
msgid "Comparing {} objects ..."
msgstr "Comparing {} objects …"

#: lib/fb_tools/pdns/record.py:384
msgid "Copying current {}-object in a new one."
msgstr ""

#: lib/fb_tools/pdns/record.py:439
msgid "Serial overflow - old serial {o} is in future, new serial {n} has reached its maximum value."
msgstr ""

#: lib/fb_tools/pdns/record.py:455 lib/fb_tools/pdns/record.py:1087
#: lib/fb_tools/vsphere/controller.py:290 lib/fb_tools/vsphere/disk.py:402
#: lib/fb_tools/vsphere/ether.py:479 lib/fb_tools/vsphere/vm.py:587
msgid "Invalid type {t!r} as an item of a {c}, only {o} objects are allowed."
msgstr ""

#: lib/fb_tools/pdns/record.py:473 lib/fb_tools/pdns/record.py:1105
#: lib/fb_tools/vsphere/controller.py:358 lib/fb_tools/vsphere/disk.py:470
#: lib/fb_tools/vsphere/ether.py:547 lib/fb_tools/vsphere/vm.py:655
msgid "{m} takes at most {max} arguments ({n} given)."
msgstr ""

#: lib/fb_tools/pdns/record.py:511
msgid "Record {!r} is not in Record list."
msgstr ""

#: lib/fb_tools/pdns/record.py:673
msgid "Invalid value for {w} of a {c} object - "
msgstr ""

#: lib/fb_tools/pdns/record.py:678
msgid "Invalid value for {w} {v!r} of a {c} object - must be greater than or equal to zero."
msgstr ""

#: lib/fb_tools/pdns/record.py:831 lib/fb_tools/pdns/record.py:861 lib/fb_tools/pdns/zone.py:1080
msgid "A {w} must be a string type, but is {v!r} instead."
msgstr ""

#: lib/fb_tools/pdns/record.py:836 lib/fb_tools/pdns/record.py:866
msgid "A {w} may not be empty: {v!r}."
msgstr ""

#: lib/fb_tools/pdns/record.py:891 lib/fb_tools/pdns/zone.py:137
msgid "Given data {!r} is not a dict object."
msgstr ""

#: lib/fb_tools/pdns/record.py:894
msgid "Creating {} object from data:"
msgstr ""

#: lib/fb_tools/pdns/record.py:1064
msgid "Cannot create {o} from record set:"
msgstr ""

#: lib/fb_tools/pdns/record.py:1069
msgid "RecordSet has no records:"
msgstr ""

#: lib/fb_tools/pdns/record.py:1077
msgid "Got SOA:"
msgstr ""

#: lib/fb_tools/pdns/record.py:1143
msgid "RecordSet {n!r} ({n}) is not in RecordSet list."
msgstr ""

#: lib/fb_tools/pdns/server.py:75
msgid "Setting simulate of all subsequent objects to {!r} ..."
msgstr "Setting simulate of all subsequent objects to {!r} …"

#: lib/fb_tools/pdns/server.py:106
msgid "Could not found server info."
msgstr ""

#: lib/fb_tools/pdns/server.py:109 lib/fb_tools/pdns/server.py:126
msgid "Got a response:"
msgstr ""

#: lib/fb_tools/pdns/server.py:113
msgid "PowerDNS server version {!r}."
msgstr ""

#: lib/fb_tools/pdns/server.py:115
msgid "Did not found version info in server info:"
msgstr ""

#: lib/fb_tools/pdns/server.py:121
msgid "Trying to get all zones from PDNS API ..."
msgstr "rying to get all zones from PDNS API …"

#: lib/fb_tools/pdns/server.py:141
msgid "Found a zone."
msgid_plural "Found {n} zones."
msgstr[0] ""
msgstr[1] ""

#: lib/fb_tools/pdns/server.py:146 lib/fb_tools/pdns/server.py:148
msgid "Zones:"
msgstr ""

#: lib/fb_tools/pdns/server.py:163
msgid "Searching an appropriate zone for item {i!r} - FQDN {f!r} ..."
msgstr "Searching an appropriate zone for item {i!r} - FQDN {f!r} …"

#: lib/fb_tools/pdns/server.py:169 lib/fb_tools/pdns/server.py:200
msgid "Search pattern: {}"
msgstr ""

#: lib/fb_tools/pdns/server.py:176 lib/fb_tools/pdns/server.py:208
msgid "Search pattern Unicode: {}"
msgstr ""

#: lib/fb_tools/pdns/server.py:193
msgid "Searching all appropriate zones for item {i!r} - FQDN {f!r} ..."
msgstr "Searching all appropriate zones for item {i!r} - FQDN {f!r} …"

#: lib/fb_tools/pdns/zone.py:61
msgid "No Resource Record Sets found to remove from zone {!r}."
msgstr ""

#: lib/fb_tools/pdns/zone.py:202
msgid "Params initialisation:"
msgstr ""

#: lib/fb_tools/pdns/zone.py:474
msgid "Invalid source tuples for detecting IPv4-network: {!r}."
msgstr ""

#: lib/fb_tools/pdns/zone.py:541
msgid "Copying current {}-object into a new one."
msgstr ""

#: lib/fb_tools/pdns/zone.py:563
msgid "Cannot update zone {!r}, no API URL defined."
msgstr ""

#: lib/fb_tools/pdns/zone.py:566
msgid "Updating data of zone {n!r} from API path {u!r} ..."
msgstr "Updating data of zone {n!r} from API path {u!r} …"

#: lib/fb_tools/pdns/zone.py:653
msgid "Patching zone {!r} ..."
msgstr "Patching zone {!r} …"

#: lib/fb_tools/pdns/zone.py:685
msgid "Found invalid comment {!r}."
msgstr ""

#: lib/fb_tools/pdns/zone.py:699
msgid "New SOA must be of type {e}, given {t}: {s!r}"
msgstr ""

#: lib/fb_tools/pdns/zone.py:710
msgid "Got no SOA for zone {!r}."
msgstr ""

#: lib/fb_tools/pdns/zone.py:731
msgid "Setting new SOA {s!r} for zone {z!r}, TTL {t} ..."
msgstr "Setting new SOA {s!r} for zone {z!r}, TTL {t} …"

#: lib/fb_tools/pdns/zone.py:748
msgid "Increasing serial of zone {z!r} from {o} => {n}."
msgstr ""

#: lib/fb_tools/pdns/zone.py:765 lib/fb_tools/pdns/zone.py:794 lib/fb_tools/pdns/zone.py:816
msgid "Parameter {w!r} {a!r} is not a {e} object, but a {c} object instead."
msgstr ""

#: lib/fb_tools/pdns/zone.py:808
msgid "Replacing record set in zone {!r}."
msgstr ""

#: lib/fb_tools/pdns/zone.py:829
msgid "Deleting record set in zone {!r}."
msgstr ""

#: lib/fb_tools/pdns/zone.py:845
msgid "Adding FQDN: {f!r}, type {t!r}, content: {c!r}."
msgstr ""

#: lib/fb_tools/pdns/zone.py:855 lib/fb_tools/pdns/zone.py:912
msgid "Got an existing rrset for FQDN {f!r}, type {t!r}."
msgstr ""

#: lib/fb_tools/pdns/zone.py:862 lib/fb_tools/pdns/zone.py:920
msgid "Got no existing rrset for FQDN {f!r}, type {t!r}."
msgstr ""

#: lib/fb_tools/pdns/zone.py:880
msgid "Record {c!r} already contained in record set {f!r} type {t}."
msgstr ""

#: lib/fb_tools/pdns/zone.py:902
msgid "Replacing FQDN: {f!r}, type {t!r} by content: {c!r}."
msgstr ""

#: lib/fb_tools/pdns/zone.py:950 lib/fb_tools/pdns/zone.py:976
msgid "Parameter address {a!r} is not an IPv4Address or IPv6Address object, but a {c} object instead."
msgstr ""

#: lib/fb_tools/pdns/zone.py:958 lib/fb_tools/pdns/zone.py:984 lib/fb_tools/pdns/zone.py:1002
msgid "Trying to create {t}-record {f!r} => {a!r}."
msgstr ""

#: lib/fb_tools/pdns/zone.py:1035
msgid "Current zone:"
msgstr ""

#: lib/fb_tools/pdns/zone.py:1046
msgid "DNS {t!r}-record {n!r} is already deleted."
msgstr ""

#: lib/fb_tools/pdns/zone.py:1056
msgid "Removing one resource record set from zone {z!r}."
msgid_plural "Removing {c} resource record sets from zone {z!r}."
msgstr[0] ""
msgstr[1] ""

#: lib/fb_tools/pdns/zone.py:1062
msgid "Resorce record sets:"
msgstr ""

#: lib/fb_tools/pdns/zone.py:1065
msgid "Done."
msgstr ""

#: lib/fb_tools/pdns/zone.py:1072
msgid "Notifying slave servers of zone {!r} ..."
msgstr "Notifying slave servers of zone {!r} …"

#: lib/fb_tools/pdns/zone.py:1089
msgid "Invalid, empty FQDN {!r} given."
msgstr ""

#: lib/fb_tools/pdns/zone.py:1103
msgid "Checking FQDN {f!r} for ending on {t!r}."
msgstr ""

#: lib/fb_tools/pdns/zone.py:1106
msgid "Invalid FQDN {f!r}, it must ends with {t!r}."
msgstr ""

#: lib/fb_tools/pdns/zone.py:1116
msgid "Basename of FQDN {f!r} is {h!r}."
msgstr ""

#: lib/fb_tools/pdns/zone.py:1138
msgid "Searching for RecordSet {f!r} of type {t!r} in zone {z!r}."
msgstr ""

#: lib/fb_tools/pdns/zone.py:1147
msgid "Found {} RecordSet:"
msgstr ""

#: lib/fb_tools/pdns/zone.py:1152
msgid "Did not found RecordSet {f!r} of type {t!r}."
msgstr ""

#: lib/fb_tools/pdns/zone.py:1161
msgid "Did not get SOA for zone {!r}."
msgstr ""

#: lib/fb_tools/pdns/zone.py:1176 lib/fb_tools/vsphere/ds.py:342
#: lib/fb_tools/vsphere/ds_cluster.py:184 lib/fb_tools/vsphere/network.py:205
msgid "Invalid item type {{!r}} to set, only {} allowed."
msgstr ""

#: lib/fb_tools/pdns/zone.py:1178
msgid "The key {k!r} must be equal to the zone name {n!r}."
msgstr ""

#: lib/fb_tools/pdns/zone.py:1179 lib/fb_tools/vsphere/ds.py:345
#: lib/fb_tools/vsphere/ds_cluster.py:187 lib/fb_tools/vsphere/network.py:208
msgid "None type as key is not allowed."
msgstr ""

#: lib/fb_tools/pdns/zone.py:1180 lib/fb_tools/vsphere/ds.py:346
#: lib/fb_tools/vsphere/ds_cluster.py:188 lib/fb_tools/vsphere/network.py:209
msgid "Empty key {!r} is not allowed."
msgstr ""

#: lib/fb_tools/pdns/zone.py:1181
msgid "Object {o!r} is not a {e} object."
msgstr ""

#: lib/fb_tools/pdns_bulk_rm_app.py:68
msgid ""
"Removes the given addresses (A-, AAAA- or CNAME-Records) completety from PowerDNS. If there are "
"multiple entries to a DNS-Name, all appropriate records are removed. Additionally all "
"appropriate reverse entries (PTR-records) were also removed, if they are pointing back to the "
"given A- or AAAA-record."
msgstr ""

#: lib/fb_tools/pdns_bulk_rm_app.py:164
msgid "No addresses to remove given."
msgstr ""

#: lib/fb_tools/pdns_bulk_rm_app.py:194
msgid "PowerDNS options"
msgstr ""

#: lib/fb_tools/pdns_bulk_rm_app.py:197
msgid "HOST"
msgstr ""

#: lib/fb_tools/pdns_bulk_rm_app.py:198
msgid "Address or hostname of the PowerDNS server providing the API (Default: {!r})."
msgstr ""

#: lib/fb_tools/pdns_bulk_rm_app.py:204
msgid "PORT"
msgstr ""

#: lib/fb_tools/pdns_bulk_rm_app.py:205
msgid "Port on PowerDNS server for API on (Default: {})."
msgstr ""

#: lib/fb_tools/pdns_bulk_rm_app.py:209
msgid "The API key for accessing the PowerDNS API."
msgstr ""

#: lib/fb_tools/pdns_bulk_rm_app.py:214
msgid "Use HTTPS to access the PowerDNS API (Default: {})."
msgstr ""

#: lib/fb_tools/pdns_bulk_rm_app.py:220
msgid "The global prefix for all paths for accessing the PowerDNS API (Default: {!r})."
msgstr ""

#: lib/fb_tools/pdns_bulk_rm_app.py:230
msgid ""
"Don't remove reverse DNS entries (PTR records) to the given addresses. (Default: False - reverse"
" entries will be removed)."
msgstr ""

#: lib/fb_tools/pdns_bulk_rm_app.py:237
msgid ""
"File containing the addresses to remove. The addresses must be whitespace separeted, lines may "
"be commented out by prepending them with a hash sign '#'. This option is mutually exclusive with"
" giving the addresses as command line arguments."
msgstr ""

#: lib/fb_tools/pdns_bulk_rm_app.py:245
msgid "ADDRESS"
msgstr ""

#: lib/fb_tools/pdns_bulk_rm_app.py:246
msgid "Addresses to remove. This option is mutually exclusive with the {!r} option."
msgstr ""

#: lib/fb_tools/pdns_bulk_rm_app.py:265
msgid "The option {!r} is mutually exclusive with giving the addresses as command line arguments."
msgstr ""

#: lib/fb_tools/pdns_bulk_rm_app.py:283
msgid "No read access to file {!r}."
msgstr ""

#: lib/fb_tools/pdns_bulk_rm_app.py:332
msgid "No addresses to remove found in {!r}."
msgstr ""

#: lib/fb_tools/pdns_bulk_rm_app.py:371
msgid "Simulation mode - nothing will be removed in real."
msgstr ""

#: lib/fb_tools/pdns_bulk_rm_app.py:399
msgid "Address {!r} could not interpreted as a FQDN."
msgstr ""

#: lib/fb_tools/pdns_bulk_rm_app.py:419
msgid "Did not found an appropriate zone for address {!r}."
msgstr ""

#: lib/fb_tools/pdns_bulk_rm_app.py:495
msgid "PTR {p!r} does not pointing to expected {e!r}, but to {c!r} instead, ignoring for deletion."
msgstr ""

#: lib/fb_tools/pdns_bulk_rm_app.py:521
msgid "Did not found any addresses with an appropriate zone in PowerDNS."
msgstr ""

#: lib/fb_tools/pdns_bulk_rm_app.py:539
msgid "The following addresses (FQDNs) are not found:"
msgstr ""

#: lib/fb_tools/pdns_bulk_rm_app.py:577
msgid "IP address {!r} seems not to be a valid IP address."
msgstr ""

#: lib/fb_tools/pdns_bulk_rm_app.py:597
msgid "All DNS records to remove"
msgstr ""

#: lib/fb_tools/pdns_bulk_rm_app.py:603
msgid "Disabled."
msgstr ""

#: lib/fb_tools/pdns_bulk_rm_app.py:605
msgid "Name"
msgstr ""

#: lib/fb_tools/pdns_bulk_rm_app.py:606
msgid "Zone"
msgstr ""

#: lib/fb_tools/pdns_bulk_rm_app.py:607
msgid "Type"
msgstr ""

#: lib/fb_tools/pdns_bulk_rm_app.py:608
msgid "Record"
msgstr ""

#: lib/fb_tools/pdns_bulk_rm_app.py:664
msgid "Total one DNS record to remove."
msgid_plural "Total {} DNS records to remove."
msgstr[0] ""
msgstr[1] ""

#: lib/fb_tools/syslog_handler.py:76
msgid "File doesn't exists"
msgstr ""

#: lib/fb_tools/syslog_handler.py:80
msgid "File is not a UNIX socket file"
msgstr ""

#: lib/fb_tools/syslog_handler.py:83
msgid "No write access to socket"
msgstr ""

#: lib/fb_tools/unix_handler.py:220 lib/fb_tools/unix_handler.py:226
msgid "Invalid value {!r} for facility."
msgstr ""

#: lib/fb_tools/vmware_config.py:107
msgid "Empty VSpehre name found."
msgstr ""

#: lib/fb_tools/vmware_config.py:134
msgid "Unknown key {k!r} with value {v!r} for VSphere {vs!r} found."
msgstr ""

#: lib/fb_tools/vmware_config.py:138
msgid "There must be a Host definition for VSphere {!r}."
msgstr ""

#: lib/fb_tools/vsphere/__init__.py:104
msgid "Invalid port number {!r} for the VSphere server, must be 0 < PORT <= 65536."
msgstr ""

#: lib/fb_tools/vsphere/__init__.py:196
msgid "Connecting to vSphere host {h}:{p} as {u!r} ..."
msgstr "Connecting to vSphere host {h}:{p} as {u!r} …"

#: lib/fb_tools/vsphere/__init__.py:214
msgid "Disconnecting from vSphere host {}."
msgstr ""

#: lib/fb_tools/vsphere/about.py:283 lib/fb_tools/vsphere/cluster.py:300
#: lib/fb_tools/vsphere/controller.py:274 lib/fb_tools/vsphere/dc.py:154
#: lib/fb_tools/vsphere/disk.py:386 lib/fb_tools/vsphere/ds.py:237
#: lib/fb_tools/vsphere/ds_cluster.py:127 lib/fb_tools/vsphere/ether.py:463
#: lib/fb_tools/vsphere/host.py:255 lib/fb_tools/vsphere/host.py:524
#: lib/fb_tools/vsphere/network.py:148 lib/fb_tools/vsphere/vm.py:506
msgid "Creating {} object from:"
msgstr ""

#: lib/fb_tools/vsphere/about.py:319 lib/fb_tools/vsphere/controller.py:279
#: lib/fb_tools/vsphere/disk.py:391 lib/fb_tools/vsphere/ether.py:468 lib/fb_tools/vsphere/vm.py:577
msgid "Created {} object:"
msgstr ""

#: lib/fb_tools/vsphere/cluster.py:308
msgid "Cluster {c!r} has network {n!r}."
msgstr ""

#: lib/fb_tools/vsphere/cluster.py:315
msgid "Cluster {c!r} has datastore {d!r}."
msgstr ""

#: lib/fb_tools/vsphere/controller.py:242 lib/fb_tools/vsphere/disk.py:366
#: lib/fb_tools/vsphere/ether.py:412 lib/fb_tools/vsphere/host.py:231 lib/fb_tools/vsphere/host.py:505
#: lib/fb_tools/vsphere/vm.py:490
msgid "Parameter {t!r} must be a {e}, {v!r} ({vt}) was given."
msgstr ""

#: lib/fb_tools/vsphere/controller.py:263
msgid "Checking class of controller: {!r}"
msgstr ""

#: lib/fb_tools/vsphere/controller.py:397
msgid "Controller is not in controller list."
msgstr ""

#: lib/fb_tools/vsphere/disk.py:509
msgid "Disk is not in disk list."
msgstr ""

#: lib/fb_tools/vsphere/ds.py:344
msgid "The key {k!r} must be equal to the datastore name {n!r}."
msgstr ""

#: lib/fb_tools/vsphere/ds.py:347 lib/fb_tools/vsphere/ds_cluster.py:189
#: lib/fb_tools/vsphere/network.py:210
msgid "Object {{!r}} is not a {} object."
msgstr ""

#: lib/fb_tools/vsphere/ds.py:579
msgid "Could not handle datastore type {!r}."
msgstr ""

#: lib/fb_tools/vsphere/ds.py:586
msgid "Could not found a datastore for {c:0.1f} GiB of type {t!r}."
msgstr ""

#: lib/fb_tools/vsphere/ds.py:593
msgid "Searching datastore for {c:0.1f} GiB of type {t!r}."
msgstr ""

#: lib/fb_tools/vsphere/ds_cluster.py:186
msgid "The key {k!r} must be equal to the datastore cluster name {n!r}."
msgstr ""

#: lib/fb_tools/vsphere/errors.py:34
msgid "No VSphere datastores found."
msgstr ""

#: lib/fb_tools/vsphere/errors.py:64
msgid "Invalid name {n!r} for a {o} VSphere object."
msgstr ""

#: lib/fb_tools/vsphere/errors.py:67
msgid "Invalid name {!r} for a VSphere object."
msgstr ""

#: lib/fb_tools/vsphere/errors.py:85
msgid "The VSphere datacenter {!r} is not existing."
msgstr ""

#: lib/fb_tools/vsphere/errors.py:101
msgid "The VSphere Virtual machine {!r} was not found."
msgstr ""

#: lib/fb_tools/vsphere/errors.py:121
msgid "No SAN based datastore found with at least {m:0.0f} MiB == {g:0.1f} GiB available space found."
msgstr ""

#: lib/fb_tools/vsphere/errors.py:181
msgid "Timeout on creating VM {vm!r} after {to:0.1f} seconds."
msgstr ""

#: lib/fb_tools/vsphere/ether.py:440
msgid "Checking class of ethernet card: {!r}"
msgstr ""

#: lib/fb_tools/vsphere/ether.py:586
msgid "card is not in card list."
msgstr ""

#: lib/fb_tools/vsphere/host.py:510
msgid "Host {!r} seems to be offline!"
msgstr ""

#: lib/fb_tools/vsphere/iface.py:122
msgid "Invalid MAC address {!r} for interface given."
msgstr ""

#: lib/fb_tools/vsphere/network.py:69
msgid "Trying to get IPv4 network {n!r} -> {i!r}."
msgstr ""

#: lib/fb_tools/vsphere/network.py:76
msgid "Could not get IP network from network name {!r}."
msgstr ""

#: lib/fb_tools/vsphere/network.py:79
msgid "Network {!r} has no IP network assigned."
msgstr ""

#: lib/fb_tools/vsphere/network.py:85
msgid "Initialized network object:"
msgstr ""

#: lib/fb_tools/vsphere/network.py:207
msgid "The key {k!r} must be equal to the network name {n!r}."
msgstr ""

#: lib/fb_tools/vsphere/network.py:455
msgid "Searching VSphere network for address {} ..."
msgstr "Searching VSphere network for address {} …"

#: lib/fb_tools/vsphere/network.py:461
msgid "Found network {n!r} for IP {i}."
msgstr ""

#: lib/fb_tools/vsphere/network.py:465
msgid "Could not find VSphere network for IP {}."
msgstr ""

#: lib/fb_tools/vsphere/network.py:468
msgid "Could not find VSphere network for IP addresses {}."
msgstr ""

#: lib/fb_tools/vsphere/object.py:76
msgid "The type of a {} may not be None."
msgstr ""

#: lib/fb_tools/vsphere/object.py:81 lib/fb_tools/vsphere/object.py:104
#: lib/fb_tools/vsphere/object.py:127
msgid "Invalid {w}.{p} {v!r}."
msgstr ""

#: lib/fb_tools/vsphere/object.py:143
msgid "The name prefix of a {} may not be None."
msgstr ""

#: lib/fb_tools/vsphere/object.py:147
msgid "Invalid name prefix {p!r} for a {o}."
msgstr ""

#: lib/fb_tools/vsphere/server.py:120
msgid "Trying to get some 'about' information from VSphere."
msgstr ""

#: lib/fb_tools/vsphere/server.py:144
msgid "VSphere server version: {!r}"
msgstr ""

#: lib/fb_tools/vsphere/server.py:146
msgid "Found VSphere about-information:"
msgstr ""

#: lib/fb_tools/vsphere/server.py:151
msgid "Trying to get datacenter from VSphere ..."
msgstr "Trying to get datacenter from VSphere …"

#: lib/fb_tools/vsphere/server.py:165
msgid "Found VSphere datacenter {!r}."
msgstr ""

#: lib/fb_tools/vsphere/server.py:167
msgid "Info about datacenter:"
msgstr ""

#: lib/fb_tools/vsphere/server.py:178
msgid "Trying to get all clusters from VSphere ..."
msgstr "Trying to get all clusters from VSphere …"

#: lib/fb_tools/vsphere/server.py:202 lib/fb_tools/vsphere/server.py:207
msgid "Found clusters:"
msgstr ""

#: lib/fb_tools/vsphere/server.py:223 lib/fb_tools/vsphere/server.py:482
msgid "Found standalone host"
msgstr ""

#: lib/fb_tools/vsphere/server.py:225 lib/fb_tools/vsphere/server.py:484
msgid "Found cluster"
msgstr ""

#: lib/fb_tools/vsphere/server.py:226 lib/fb_tools/vsphere/server.py:485
msgid "host"
msgid_plural "hosts"
msgstr[0] ""
msgstr[1] ""

#: lib/fb_tools/vsphere/server.py:227 lib/fb_tools/vsphere/server.py:486
msgid "CPU"
msgid_plural "CPUs"
msgstr[0] ""
msgstr[1] ""

#: lib/fb_tools/vsphere/server.py:228 lib/fb_tools/vsphere/server.py:487
msgid "thread"
msgid_plural "threads"
msgstr[0] ""
msgstr[1] ""

#: lib/fb_tools/vsphere/server.py:229 lib/fb_tools/vsphere/server.py:488
msgid "network"
msgid_plural "networks"
msgstr[0] ""
msgstr[1] ""

#: lib/fb_tools/vsphere/server.py:230 lib/fb_tools/vsphere/server.py:489
msgid "datastore"
msgid_plural "datastores"
msgstr[0] ""
msgstr[1] ""

#: lib/fb_tools/vsphere/server.py:231 lib/fb_tools/vsphere/server.py:490
msgid ""
"{on} {cl!r}, {h} {h_l}, {cpu} {cpu_l}, {thr} {t_l}, {mem:0.1f} GiB Memory, {net} {nw_l} and {ds}"
" {ds_l}."
msgstr ""

#: lib/fb_tools/vsphere/server.py:254
msgid "Trying to get all datastores from VSphere ..."
msgstr "Trying to get all datastores from VSphere …"

#: lib/fb_tools/vsphere/server.py:277 lib/fb_tools/vsphere/server.py:279
msgid "Found datastores:"
msgstr ""

#: lib/fb_tools/vsphere/server.py:287
msgid "Datastore mappings:"
msgstr ""

#: lib/fb_tools/vsphere/server.py:302
msgid "Datastore {!r} seems to be local."
msgstr ""

#: lib/fb_tools/vsphere/server.py:308
msgid "Found datastore {ds!r} of type {t!r}, capacity {c:0.1f} GByte."
msgstr ""

#: lib/fb_tools/vsphere/server.py:317
msgid "Trying to get all datastore clusters from VSphere ..."
msgstr "Trying to get all datastore clusters from VSphere …"

#: lib/fb_tools/vsphere/server.py:341 lib/fb_tools/vsphere/server.py:344
msgid "Found datastore clusters:"
msgstr ""

#: lib/fb_tools/vsphere/server.py:346
msgid "No VSphere datastore clusters found."
msgstr ""

#: lib/fb_tools/vsphere/server.py:352
msgid "Datastore cluster mappings:"
msgstr ""

#: lib/fb_tools/vsphere/server.py:358 lib/fb_tools/vsphere/server.py:418
msgid "Found a {} child."
msgstr ""

#: lib/fb_tools/vsphere/server.py:376
msgid "Trying to get all networks from VSphere ..."
msgstr "Trying to get all networks from VSphere …"

#: lib/fb_tools/vsphere/server.py:398
msgid "Found one VSphere network."
msgid_plural "Found {n} VSphere networks."
msgstr[0] ""
msgstr[1] ""

#: lib/fb_tools/vsphere/server.py:402 lib/fb_tools/vsphere/server.py:404
msgid "Found VSphere networks:"
msgstr ""

#: lib/fb_tools/vsphere/server.py:406
msgid "No VSphere networks found."
msgstr ""

#: lib/fb_tools/vsphere/server.py:412
msgid "Network mappings:"
msgstr ""

#: lib/fb_tools/vsphere/server.py:436
msgid "Trying to get all host systems from VSphere ..."
msgstr "Trying to get all host systems from VSphere …"

#: lib/fb_tools/vsphere/server.py:463 lib/fb_tools/vsphere/server.py:468
msgid "Found hosts:"
msgstr ""

#: lib/fb_tools/vsphere/server.py:474
msgid "Checking {o}-object in cluster {c!r} ..."
msgstr "Checking {o}-object in cluster {c!r} …"

#: lib/fb_tools/vsphere/server.py:501
msgid "Found host {h!r} in cluster {c!r}."
msgstr ""

#: lib/fb_tools/vsphere/server.py:516
msgid "Searching for VM {n!r} (pattern: {p!r}) in VSPhere {v!r} ..."
msgstr "Searching for VM {n!r} (pattern: {p!r}) in VSPhere {v!r} …"

#: lib/fb_tools/vsphere/server.py:524
msgid "VSphere VM {!r} not found."
msgstr ""

#: lib/fb_tools/vsphere/server.py:626
msgid "Parameter {p!r} => {r!r} seems not to be a regex object."
msgstr ""

#: lib/fb_tools/vsphere/server.py:630
msgid "Parameter {p1!r} and {p2!r} may not be {w!r} at the same time."
msgstr ""

#: lib/fb_tools/vsphere/server.py:634
msgid "Trying to get list of VMs with name pattern {!r} ..."
msgstr "Trying to get list of VMs with name pattern {!r} …"

#: lib/fb_tools/vsphere/server.py:654
msgid "Searching in path {!r} ..."
msgstr "Searching in path {!r} …"

#: lib/fb_tools/vsphere/server.py:667
msgid "Found one VM with pattern {p!r}."
msgid_plural "Found {no} VMs with pattern {p!r}."
msgstr[0] ""
msgstr[1] ""

#: lib/fb_tools/vsphere/server.py:702
msgid "Checking VM {!r} ..."
msgstr "Checking VM {!r} …"

#: lib/fb_tools/vsphere/server.py:705
msgid "Checking VM {!r} for being a template ..."
msgstr "Checking VM {!r} for being a template …"

#: lib/fb_tools/vsphere/server.py:707
msgid "Checking VM {!r} for being not a template ..."
msgstr "Checking VM {!r} for being not a template …"

#: lib/fb_tools/vsphere/server.py:715
msgid "Checking VM {!r} for pattern."
msgstr ""

#: lib/fb_tools/vsphere/server.py:718
msgid "Found VM {!r}."
msgstr ""

#: lib/fb_tools/vsphere/server.py:782
msgid "VM {!r} is already powered on."
msgstr ""

#: lib/fb_tools/vsphere/server.py:785
msgid "Powering on VM {!r} ..."
msgstr "Powering on VM {!r} …"

#: lib/fb_tools/vsphere/server.py:789
msgid "VM {!r} successful powered on."
msgstr ""

#: lib/fb_tools/vsphere/server.py:813
msgid "VM {!r} is already powered off."
msgstr ""

#: lib/fb_tools/vsphere/server.py:816
msgid "Powering off VM {!r} ..."
msgstr "Powering off VM {!r} …"

#: lib/fb_tools/vsphere/server.py:820
msgid "VM {!r} successful powered off."
msgstr ""

#: lib/fb_tools/vsphere/server.py:828
msgid "Ensuring existence of VSphere VM folders:"
msgstr ""

#: lib/fb_tools/vsphere/server.py:845
msgid "Trying to get VM folder object for path {!r}."
msgstr ""

#: lib/fb_tools/vsphere/server.py:870
msgid "Checking single VM folder {i}: {f!r}."
msgstr ""

#: lib/fb_tools/vsphere/server.py:881
msgid "Found VM folder {n}, parent: {p}"
msgstr ""

#: lib/fb_tools/vsphere/server.py:899
msgid "Ensuring existence of VSphere VM folder {!r}."
msgstr ""

#: lib/fb_tools/vsphere/server.py:924
msgid "VM Folder {!r} already exists."
msgstr ""

#: lib/fb_tools/vsphere/server.py:926
msgid "Creating VM folder {!r} ..."
msgstr "Creating VM folder {!r} …"

#: lib/fb_tools/vsphere/server.py:928
msgid "Simulation mode, don't creating it."
msgstr ""

#: lib/fb_tools/vsphere/server.py:944
msgid "Waiting for tasks to finish ..."
msgstr "Waiting for tasks to finish …"

#: lib/fb_tools/vsphere/server.py:956
msgid "Waiting at most {m} seconds for tasks {t} to finish ..."
msgstr "Waiting at most {m} seconds for tasks {t} to finish …"

#: lib/fb_tools/vsphere/server.py:959
msgid "Waiting for tasks {} to finish ..."
msgstr "Waiting for tasks {} to finish …"

#: lib/fb_tools/vsphere/server.py:979
msgid "Waiting ..."
msgstr "Waiting …"

#: lib/fb_tools/vsphere/server.py:1013
msgid "Creating VM {!r} ..."
msgstr "Creating VM {!r} …"

#: lib/fb_tools/vsphere/server.py:1016
msgid "Simulation mode - VM {!r} will not be created."
msgstr ""

#: lib/fb_tools/vsphere/server.py:1034
msgid "Generating create spec for VM {!r} ..."
msgstr "Generating create spec for VM {!r} …"

#: lib/fb_tools/vsphere/server.py:1042
msgid "Datastore path: {!r}"
msgstr ""

#: lib/fb_tools/vsphere/server.py:1045
msgid "VM path name: {!r}"
msgstr ""

#: lib/fb_tools/vsphere/server.py:1095
msgid "Generated VM config:"
msgstr ""

#: lib/fb_tools/vsphere/server.py:1104
msgid "Given disksize {!r} must be greater than zero."
msgstr ""

#: lib/fb_tools/vsphere/server.py:1117
msgid "There may be created at most 6 disks, but {} were given."
msgstr ""

#: lib/fb_tools/vsphere/server.py:1131
msgid "Generating spec for SCSI controller and one disk: {d}"
msgid_plural "Generating spec for SCSI controller and {n} disks: {d}"
msgstr[0] ""
msgstr[1] ""

#: lib/fb_tools/vsphere/server.py:1134
msgid "Generating spec for SCSI controller without disks."
msgstr ""

#: lib/fb_tools/vsphere/server.py:1159
msgid "Adding spec for disk {n!r} with {gb} GiB => {kb} KiByte."
msgstr ""

#: lib/fb_tools/vsphere/server.py:1194
msgid "Invalid Interface description {!r} given."
msgstr ""

#: lib/fb_tools/vsphere/server.py:1205
msgid "Defined interface:"
msgstr ""

#: lib/fb_tools/vsphere/server.py:1209
msgid "Adding spec for network interface {d!r} (Network {n!r}, MAC: {m!r}, summary: {s!r})."
msgstr ""

#: lib/fb_tools/vsphere/server.py:1261
msgid "Purging VM {!r} ..."
msgstr "Purging VM {!r} …"

#: lib/fb_tools/vsphere/server.py:1265
msgid "VM {!r} successful removed."
msgstr ""

#: lib/fb_tools/vsphere/server.py:1296
msgid "Did not found virtual ethernet device No. {no} (found {count} devices)."
msgstr ""

#: lib/fb_tools/vsphere/server.py:1315
msgid "Changes of MAC address:"
msgstr ""

#: lib/fb_tools/vsphere/server.py:1319
msgid "Successful changed MAC address of VM {v!r} to {m!r}."
msgstr ""

<<<<<<< HEAD
#: lib/fb_tools/xlate.py:94
msgid "Module directory: {!r}"
msgstr ""

#: lib/fb_tools/xlate.py:95
msgid "Base directory: {!r}"
msgstr ""

#: lib/fb_tools/xlate.py:96
msgid "Locale directory: {!r}"
msgstr ""

#: lib/fb_tools/xlate.py:97
msgid "Locale domain: {!r}"
msgstr ""

#: lib/fb_tools/xlate.py:98
=======
#: lib/fb_tools/vsphere/vm.py:111
msgid "The name of the vsphere may not be empty."
msgstr ""

#: lib/fb_tools/vsphere/vm.py:569
msgid "Unknown hardware device of type {}."
msgstr ""

#: lib/fb_tools/vsphere/vm.py:572
msgid "There is something wrong wit VM {n!r} in cluster {c!r} and path {p!r} ..."
msgstr "There is something wrong wit VM {n!r} in cluster {c!r} and path {p!r} …"

#: lib/fb_tools/vsphere/vm.py:694
msgid "VM is not in VM list."
msgstr ""

#: lib/fb_tools/xlate.py:92
msgid "Module directory: {!r}"
msgstr ""

#: lib/fb_tools/xlate.py:93
msgid "Base directory: {!r}"
msgstr ""

#: lib/fb_tools/xlate.py:94
msgid "Locale directory: {!r}"
msgstr ""

#: lib/fb_tools/xlate.py:95
msgid "Locale domain: {!r}"
msgstr ""

#: lib/fb_tools/xlate.py:96
>>>>>>> b4488526
msgid "Found .mo-file: {!r}"
msgstr ""
<|MERGE_RESOLUTION|>--- conflicted
+++ resolved
@@ -7,13 +7,8 @@
 msgstr ""
 "Project-Id-Version: fb_tools 1.6.3\n"
 "Report-Msgid-Bugs-To: frank@brehm-online.com\n"
-<<<<<<< HEAD
-"POT-Creation-Date: 2019-02-22 17:18+0100\n"
-"PO-Revision-Date: 2018-12-12 15:30+0100\n"
-=======
-"POT-Creation-Date: 2019-10-17 16:43+0200\n"
-"PO-Revision-Date: 2019-09-11 16:15+0100\n"
->>>>>>> b4488526
+"POT-Creation-Date: 2019-10-21 15:23+0200\n"
+"PO-Revision-Date: 2019-10-21 15:30+0200\n"
 "Last-Translator: Frank Brehm <frank@brehm-online.com>\n"
 "Language: en_US\n"
 "Language-Team: en_US <frank@brehm-online.com>\n"
@@ -160,7 +155,6 @@
 msgid "Aborted by user interrupt."
 msgstr ""
 
-<<<<<<< HEAD
 #: lib/fb_tools/cfg_converter.py:80
 msgid "The input file is not existing"
 msgstr ""
@@ -236,8 +230,8 @@
 msgstr ""
 
 #: lib/fb_tools/cfg_converter.py:654 lib/fb_tools/cfg_converter.py:661
-#: lib/fb_tools/get_file_rm_app.py:312 lib/fb_tools/get_vm_app.py:157
-#: lib/fb_tools/get_vm_list_app.py:161 lib/fb_tools/pdns_bulk_rm_app.py:189
+#: lib/fb_tools/get_file_rm_app.py:312 lib/fb_tools/get_vm_app.py:201
+#: lib/fb_tools/get_vm_list_app.py:271 lib/fb_tools/pdns_bulk_rm_app.py:189
 #: lib/fb_tools/pdns_bulk_rm_app.py:236
 msgid "FILE"
 msgstr ""
@@ -326,8 +320,8 @@
 msgid "HJSON output options"
 msgstr ""
 
-#: lib/fb_tools/cfg_converter.py:857 lib/fb_tools/get_vm_app.py:220
-#: lib/fb_tools/get_vm_list_app.py:216
+#: lib/fb_tools/cfg_converter.py:857 lib/fb_tools/get_vm_app.py:256
+#: lib/fb_tools/get_vm_list_app.py:331
 msgid "Starting {a!r}, version {v!r} ..."
 msgstr ""
 
@@ -349,10 +343,7 @@
 msgid "Dumping content to {!r} format."
 msgstr ""
 
-#: lib/fb_tools/common.py:147
-=======
 #: lib/fb_tools/common.py:151
->>>>>>> b4488526
 msgid "{} is a tty."
 msgstr ""
 
@@ -556,15 +547,6 @@
 msgid "How many files one per year from today on should be kept (default: {default}, minimum: {min})?"
 msgstr ""
 
-<<<<<<< HEAD
-=======
-#: lib/fb_tools/get_file_rm_app.py:312 lib/fb_tools/get_vm_app.py:201
-#: lib/fb_tools/get_vm_list_app.py:271 lib/fb_tools/pdns_bulk_rm_app.py:189
-#: lib/fb_tools/pdns_bulk_rm_app.py:236
-msgid "FILE"
-msgstr ""
-
->>>>>>> b4488526
 #: lib/fb_tools/get_file_rm_app.py:313
 msgid "File pattern to generate list of files to remove."
 msgstr ""
@@ -694,10 +676,6 @@
 msgid "Could not initialize {} object from:"
 msgstr ""
 
-#: lib/fb_tools/get_vm_app.py:256 lib/fb_tools/get_vm_list_app.py:331
-msgid "Starting {a!r}, version {v!r} ..."
-msgstr "Starting {a!r}, version {v!r} …"
-
 #: lib/fb_tools/get_vm_app.py:265 lib/fb_tools/get_vm_list_app.py:340
 msgid "Closing VSPhere object {!r} ..."
 msgstr "Closing VSPhere object {!r} …"
@@ -750,17 +728,12 @@
 msgid "Detailed output list (quering data needs some time longer)."
 msgstr ""
 
-<<<<<<< HEAD
-#: lib/fb_tools/get_vm_app.py:228 lib/fb_tools/get_vm_list_app.py:224
-msgid "Closing ..."
-=======
 #: lib/fb_tools/get_vm_list_app.py:266
 msgid "The VSPhere names from configuration, in which the VMs should be searched."
 msgstr ""
 
 #: lib/fb_tools/get_vm_list_app.py:291
 msgid "Regular expression for filtering: {!r}"
->>>>>>> b4488526
 msgstr ""
 
 #: lib/fb_tools/get_vm_list_app.py:440
@@ -1057,11 +1030,7 @@
 msgid "Performing argument {!r}."
 msgstr ""
 
-<<<<<<< HEAD
-#: lib/fb_tools/handler/__init__.py:247 lib/fb_tools/handling_obj.py:405
-=======
 #: lib/fb_tools/handler/__init__.py:247 lib/fb_tools/handling_obj.py:416
->>>>>>> b4488526
 msgid "Executing: {}"
 msgstr ""
 
@@ -2239,25 +2208,6 @@
 msgid "Successful changed MAC address of VM {v!r} to {m!r}."
 msgstr ""
 
-<<<<<<< HEAD
-#: lib/fb_tools/xlate.py:94
-msgid "Module directory: {!r}"
-msgstr ""
-
-#: lib/fb_tools/xlate.py:95
-msgid "Base directory: {!r}"
-msgstr ""
-
-#: lib/fb_tools/xlate.py:96
-msgid "Locale directory: {!r}"
-msgstr ""
-
-#: lib/fb_tools/xlate.py:97
-msgid "Locale domain: {!r}"
-msgstr ""
-
-#: lib/fb_tools/xlate.py:98
-=======
 #: lib/fb_tools/vsphere/vm.py:111
 msgid "The name of the vsphere may not be empty."
 msgstr ""
@@ -2274,23 +2224,26 @@
 msgid "VM is not in VM list."
 msgstr ""
 
-#: lib/fb_tools/xlate.py:92
+#: lib/fb_tools/xlate.py:115
 msgid "Module directory: {!r}"
 msgstr ""
 
-#: lib/fb_tools/xlate.py:93
+#: lib/fb_tools/xlate.py:116
 msgid "Base directory: {!r}"
 msgstr ""
 
-#: lib/fb_tools/xlate.py:94
+#: lib/fb_tools/xlate.py:117
 msgid "Locale directory: {!r}"
 msgstr ""
 
-#: lib/fb_tools/xlate.py:95
+#: lib/fb_tools/xlate.py:118
 msgid "Locale domain: {!r}"
 msgstr ""
 
-#: lib/fb_tools/xlate.py:96
->>>>>>> b4488526
+#: lib/fb_tools/xlate.py:119
+msgid "Default Locale: {!r}"
+msgstr ""
+
+#: lib/fb_tools/xlate.py:120
 msgid "Found .mo-file: {!r}"
 msgstr ""
