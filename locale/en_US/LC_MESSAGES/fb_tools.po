# English (United States) translations for fb_tools.
# Copyright (C) 2019 Frank Brehm, Berlin
# This file is distributed under the same license as the fb_tools project.
# Frank Brehm <frank.brehm@pixelpark.com>, 2019.
#
msgid ""
msgstr ""
"Project-Id-Version: fb_tools 1.6.3\n"
"Report-Msgid-Bugs-To: frank@brehm-online.com\n"
<<<<<<< HEAD
"POT-Creation-Date: 2019-10-21 15:23+0200\n"
"PO-Revision-Date: 2019-10-21 15:30+0200\n"
=======
"POT-Creation-Date: 2019-08-29 11:26+0200\n"
"PO-Revision-Date: 2019-08-2r95 11:30+0100\n"
>>>>>>> 2d024255
"Last-Translator: Frank Brehm <frank@brehm-online.com>\n"
"Language: en_US\n"
"Language-Team: en_US <frank@brehm-online.com>\n"
"Plural-Forms: nplurals=2; plural=(n != 1)\n"
"MIME-Version: 1.0\n"
"Content-Type: text/plain; charset=utf-8\n"
"Content-Transfer-Encoding: 8bit\n"
"Generated-By: Babel 2.7.0\n"

#: bin/get-file-to-remove:79
msgid ""
"{c}-Object:\n"
"{a}"
msgstr ""

#: lib/fb_tools/app.py:81 lib/fb_tools/get_vm_list_app.py:294
msgid "Got a {c} for pattern {p!r}: {e}"
msgstr ""

#: lib/fb_tools/app.py:97
msgid "Forced execution - whatever it means."
msgstr ""

#: lib/fb_tools/app.py:176
msgid "Invalid env_prefix {!r} given - it may not be empty."
msgstr ""

#: lib/fb_tools/app.py:180
msgid ""
"Invalid characters found in env_prefix {!r}, only alphanumeric characters and digits and "
"underscore (this not as the first character) are allowed."
msgstr ""

#: lib/fb_tools/app.py:191
msgid "Unknown and undescriped application."
msgstr ""

#: lib/fb_tools/app.py:216
msgid "Wrong exit_value {!r}, must be >= 0."
msgstr ""

#: lib/fb_tools/app.py:446
msgid "Trying to get {} via console ..."
msgstr "Trying to get {} via console …"

#: lib/fb_tools/app.py:461
msgid "Got a signal {}."
msgstr ""

#: lib/fb_tools/app.py:464
msgid "Got a signal {n!r} ({s})."
msgstr ""

#: lib/fb_tools/app.py:471
msgid "Exit on signal {n!r} ({s})."
msgstr ""

#: lib/fb_tools/app.py:479
msgid "Tweaking signal handlers."
msgstr ""

#: lib/fb_tools/app.py:485
msgid "Setting signal handler for {n!r} ({s})."
msgstr ""

#: lib/fb_tools/app.py:496
msgid "Enter "
msgstr ""

#: lib/fb_tools/app.py:503
msgid "Repeat enter "
msgstr ""

#: lib/fb_tools/app.py:513
msgid "{n} and repeated {n} did not match."
msgstr ""

#: lib/fb_tools/app.py:517
msgid "Restoring original signal handlers."
msgstr ""

#: lib/fb_tools/app.py:522
msgid "Got {n!r}: {s!r}"
msgstr ""

#: lib/fb_tools/app.py:572
msgid "The application is not completely initialized."
msgstr ""

#: lib/fb_tools/app.py:583
msgid "Object {!r} seems not to be completely initialized."
msgstr ""

#: lib/fb_tools/app.py:593
msgid "Ending."
msgstr ""

#: lib/fb_tools/app.py:612
msgid "Executing {} ..."
msgstr "Executing {} …"

#: lib/fb_tools/app.py:634
msgid "General options"
msgstr ""

#: lib/fb_tools/app.py:638
msgid "Simulation mode, nothing is really done."
msgstr ""

#: lib/fb_tools/app.py:649
msgid "Use colored output for messages."
msgstr ""

#: lib/fb_tools/app.py:656
msgid "Increase the verbosity level"
msgstr ""

#: lib/fb_tools/app.py:661
msgid "Silent execution, only warnings and errors are emitted."
msgstr ""

#: lib/fb_tools/app.py:666
msgid "Show this help message and exit."
msgstr ""

#: lib/fb_tools/app.py:670
msgid "Display brief usage message and exit."
msgstr ""

#: lib/fb_tools/app.py:672
#, python-format
msgid "Version of %(prog)s: {}"
msgstr ""

#: lib/fb_tools/app.py:675
msgid "Show program's version number and exit."
msgstr ""

#: lib/fb_tools/app.py:809
msgid "Starting in:"
msgstr ""

#: lib/fb_tools/app.py:831
msgid "Aborted by user interrupt."
msgstr ""

#: lib/fb_tools/cfg_converter.py:80
msgid "The input file is not existing"
msgstr ""

#: lib/fb_tools/cfg_converter.py:91
msgid "The input file is not readable"
msgstr ""

#: lib/fb_tools/cfg_converter.py:111
msgid "The configuration file type may not be None."
msgstr ""

#: lib/fb_tools/cfg_converter.py:116
msgid "The configuration file type must be one of {l}, given {g!r}."
msgstr ""

#: lib/fb_tools/cfg_converter.py:186
msgid "The value for {l!r} may be at least {m}, {v} were given."
msgstr ""

#: lib/fb_tools/cfg_converter.py:191
msgid "The value for {l!r} may be at most {m}, {v} were given."
msgstr ""

#: lib/fb_tools/cfg_converter.py:218
msgid "The YAML style type must be one of {l}, given {g!r}."
msgstr ""

#: lib/fb_tools/cfg_converter.py:271
msgid ""
"Converts the given configuration file from the given input format into the given output format "
"and print it out to {o} or into a given output file."
msgstr ""

#: lib/fb_tools/cfg_converter.py:329
msgid "Invalid input configuration type {!r}"
msgstr ""

#: lib/fb_tools/cfg_converter.py:346
msgid "Invalid target configuration type {!r}"
msgstr ""

#: lib/fb_tools/cfg_converter.py:406
msgid "The maximum width of generated YAML files must be at least {m} characters, {v!r} are given."
msgstr ""

#: lib/fb_tools/cfg_converter.py:411
msgid "The maximum width of generated YAML files must be at most {m} characters, {v!r} are given."
msgstr ""

#: lib/fb_tools/cfg_converter.py:427
msgid "The indention of generated YAML files must be at least {m} characters, {v!r} are given."
msgstr ""

#: lib/fb_tools/cfg_converter.py:432
msgid "The indention of generated YAML files must be at most {m} characters, {v!r} are given."
msgstr ""

#: lib/fb_tools/cfg_converter.py:472
msgid "The default style on ouput YAML must be one of {l}, but {v!r} was given."
msgstr ""

#: lib/fb_tools/cfg_converter.py:523
msgid "The linebreak used in ouput YAML must be one of {l}, but {v!r} was given."
msgstr ""

#: lib/fb_tools/cfg_converter.py:629 lib/fb_tools/cfg_converter.py:635
msgid "Loading module {!r} ..."
<<<<<<< HEAD
msgstr ""
=======
msgstr "Loading module {!r} …"
>>>>>>> 2d024255

#: lib/fb_tools/cfg_converter.py:651
msgid "File options"
msgstr ""

#: lib/fb_tools/cfg_converter.py:654 lib/fb_tools/cfg_converter.py:661
<<<<<<< HEAD
#: lib/fb_tools/get_file_rm_app.py:312 lib/fb_tools/get_vm_app.py:201
#: lib/fb_tools/get_vm_list_app.py:271 lib/fb_tools/pdns_bulk_rm_app.py:189
=======
#: lib/fb_tools/get_file_rm_app.py:312 lib/fb_tools/get_vm_app.py:157
#: lib/fb_tools/get_vm_list_app.py:161 lib/fb_tools/pdns_bulk_rm_app.py:189
>>>>>>> 2d024255
#: lib/fb_tools/pdns_bulk_rm_app.py:236
msgid "FILE"
msgstr ""

#: lib/fb_tools/cfg_converter.py:655
msgid "The filename of the input file. Use {i!r} to read from {f} (which is the default)."
msgstr ""

#: lib/fb_tools/cfg_converter.py:662
msgid "The filename of the output file. Use {i!r} to write to {f} (which is the default)."
msgstr ""

#: lib/fb_tools/cfg_converter.py:669
msgid "Converting options"
msgstr ""

#: lib/fb_tools/cfg_converter.py:675 lib/fb_tools/cfg_converter.py:685
msgid "CFG_TYPE"
msgstr ""

#: lib/fb_tools/cfg_converter.py:678
msgid "The configuration type of the source, must be one of {}."
msgstr ""

#: lib/fb_tools/cfg_converter.py:688
msgid "The configuration type of the target, must be one of {}."
msgstr ""

#: lib/fb_tools/cfg_converter.py:703
msgid "YAML output options"
msgstr ""

#: lib/fb_tools/cfg_converter.py:708
msgid "The maximum width of generated lines on YAML output (Default: {})."
msgstr ""

#: lib/fb_tools/cfg_converter.py:714
msgid "The indention of generated YAML output (Default: {})."
msgstr ""

#: lib/fb_tools/cfg_converter.py:719
msgid "Include export tag type in YAML output."
msgstr ""

#: lib/fb_tools/cfg_converter.py:723
msgid "Print a collection as flow in YAML output."
msgstr ""

#: lib/fb_tools/cfg_converter.py:727
msgid "STYLE"
msgstr ""

#: lib/fb_tools/cfg_converter.py:729
msgid "The style of the scalars in YAML output, may be be one of {}."
msgstr ""

#: lib/fb_tools/cfg_converter.py:734
msgid "Don't print an explicit start marker in YAML output."
msgstr ""

#: lib/fb_tools/cfg_converter.py:738
msgid "Print an explicit end marker in YAML output."
msgstr ""

#: lib/fb_tools/cfg_converter.py:746
msgid "JSON output options"
msgstr ""

#: lib/fb_tools/cfg_converter.py:750 lib/fb_tools/cfg_converter.py:776
msgid "The {} output is guaranteed to have all incoming non-ASCII characters escaped."
msgstr ""

#: lib/fb_tools/cfg_converter.py:755 lib/fb_tools/cfg_converter.py:781
msgid ""
"The indention of the {} output. If given an positive integer value, these number of characters "
"are indented. I given '0', a negative integer or  an empty string (''), only newlines are "
"inserted. If a non empty string is given, this will be used as indention. If omitted, the most "
"compact form without newlines a.s.o. will be generated."
msgstr ""

#: lib/fb_tools/cfg_converter.py:764 lib/fb_tools/cfg_converter.py:790
msgid "The keys of dictionaries will be sorted in {} output."
msgstr ""

#: lib/fb_tools/cfg_converter.py:772
msgid "HJSON output options"
msgstr ""

<<<<<<< HEAD
#: lib/fb_tools/cfg_converter.py:857 lib/fb_tools/get_vm_app.py:256
#: lib/fb_tools/get_vm_list_app.py:331
msgid "Starting {a!r}, version {v!r} ..."
msgstr ""
=======
#: lib/fb_tools/cfg_converter.py:857 lib/fb_tools/get_vm_app.py:220
#: lib/fb_tools/get_vm_list_app.py:216
msgid "Starting {a!r}, version {v!r} ..."
msgstr "Starting {a!r}, version {v!r} …"
>>>>>>> 2d024255

#: lib/fb_tools/cfg_converter.py:894
msgid "Interpreted content of {!r}:"
msgstr ""

#: lib/fb_tools/cfg_converter.py:899 lib/fb_tools/cfg_converter.py:921
#: lib/fb_tools/cfg_converter.py:936
msgid "Loading content from {!r} format."
msgstr ""

#: lib/fb_tools/cfg_converter.py:955
msgid "Generated output:"
msgstr ""

#: lib/fb_tools/cfg_converter.py:965 lib/fb_tools/cfg_converter.py:981
#: lib/fb_tools/cfg_converter.py:1015
msgid "Dumping content to {!r} format."
msgstr ""

#: lib/fb_tools/common.py:151
msgid "{} is a tty."
msgstr ""

#: lib/fb_tools/common.py:155
msgid "Platform is Windows and not ansi_term."
msgstr ""

#: lib/fb_tools/common.py:159
msgid "{} is not a tty."
msgstr ""

#: lib/fb_tools/common.py:489
msgid "Given value is {!r}."
msgstr ""

#: lib/fb_tools/common.py:528
msgid "Could not determine bytes in {!r}."
msgstr ""

#: lib/fb_tools/common.py:613
msgid "Couldn't detect unit {!r}."
msgstr ""

#: lib/fb_tools/common.py:716
msgid "Argument {a!r} must be of type {t1!r} or {t2!r}."
msgstr ""

#: lib/fb_tools/config.py:65 lib/fb_tools/get_file_rm_app.py:388 lib/fb_tools/pdns_bulk_rm_app.py:275
msgid "File {!r} does not exists."
msgstr ""

#: lib/fb_tools/config.py:68 lib/fb_tools/get_file_rm_app.py:391 lib/fb_tools/pdns_bulk_rm_app.py:279
msgid "File {!r} is not a regular file."
msgstr ""

#: lib/fb_tools/config.py:124
msgid "Encoding {v!r} must be a {s!r} object, but is a {c!r} object instead."
msgstr ""

#: lib/fb_tools/config.py:142
msgid "A configuration directory may not be None."
msgstr ""

#: lib/fb_tools/config.py:158
msgid "A configuration file may not be None."
msgstr ""

#: lib/fb_tools/config.py:163 lib/fb_tools/config.py:171
msgid "Configuration file {!r} exists, but is not a regular file."
msgstr ""

#: lib/fb_tools/config.py:203
msgid "Searching for {!r} ..."
msgstr "Searching for {!r} …"

#: lib/fb_tools/config.py:205
msgid "Configuration file {!r} not found."
msgstr ""

#: lib/fb_tools/config.py:207
msgid "Configuration file error"
msgstr ""

#: lib/fb_tools/config.py:218
msgid "Reading {!r} ..."
msgstr "Reading {!r} …"

#: lib/fb_tools/config.py:229
msgid "Wrong configuration in {!r} found"
msgstr ""

#: lib/fb_tools/config.py:231
msgid "Configuration parse error"
msgstr ""

#: lib/fb_tools/config.py:254
msgid "Checking config section {!r} ..."
msgstr "Checking config section {!r} …"

#: lib/fb_tools/errors.py:44
msgid "Wrong mail address {a!r} ({c})"
msgstr ""

#: lib/fb_tools/errors.py:107
msgid "Process with PID {pid} got signal {signal}."
msgstr ""

#: lib/fb_tools/errors.py:146 lib/fb_tools/vsphere/errors.py:139
msgid "The network {!r} is not existing."
msgstr ""

#: lib/fb_tools/errors.py:165 lib/fb_tools/vsphere/errors.py:158
msgid "Could not connect to the vSphere host {h}:{p} as user {u!r}."
msgstr ""

#: lib/fb_tools/errors.py:186
msgid "No SAN based datastore found with at least {m:0.0f} MiB == {g:0.1f} GiB available space."
msgstr ""

#: lib/fb_tools/errors.py:224
msgid "Method {func}() has to be overridden in class {cls!r}."
msgstr ""

#: lib/fb_tools/errors.py:256
msgid " (timeout after {:0.1f} secs)"
msgstr ""

#: lib/fb_tools/errors.py:283
msgid "Timeout error on reading"
msgstr ""

#: lib/fb_tools/errors.py:305
msgid "Timeout error on writing"
msgstr ""

#: lib/fb_tools/errors.py:328
msgid "Unknown OS command."
msgstr ""

#: lib/fb_tools/errors.py:335
msgid "Empty command list given."
msgstr ""

#: lib/fb_tools/errors.py:346
#, fuzzy
msgid "Could not found OS command:"
msgid_plural "Could not found OS commands:"
msgstr[0] ""
msgstr[1] ""

#: lib/fb_tools/errors.py:379
msgid "Couldn't occupy lockfile {lf!r} in {d:0.1f} seconds with {tries} tries."
msgstr ""

#: lib/fb_tools/get_file_rm_app.py:61
msgid "Value must be at least {m} - {v} was given."
msgstr ""

#: lib/fb_tools/get_file_rm_app.py:103
msgid "The given pattern {!r} is not a valid date pattern"
msgstr ""

#: lib/fb_tools/get_file_rm_app.py:107
#, python-format
msgid ". The must be exactly one occurence of '%Y', one of '%m' and one of '%d'."
msgstr ""

#: lib/fb_tools/get_file_rm_app.py:136
msgid ""
"Returns a newline separated list of files generated from file globbing patterns given as "
"arguments to this application, where all files are omitted, which should not be removed."
msgstr ""

#: lib/fb_tools/get_file_rm_app.py:175 lib/fb_tools/get_file_rm_app.py:191
#: lib/fb_tools/get_file_rm_app.py:207 lib/fb_tools/get_file_rm_app.py:223
#: lib/fb_tools/get_file_rm_app.py:239
msgid "Wrong value {v!r} for {n}, must be >= {m}"
msgstr ""

#: lib/fb_tools/get_file_rm_app.py:264
msgid "Keep options"
msgstr ""

#: lib/fb_tools/get_file_rm_app.py:267
msgid "NR_FILES"
msgstr ""

#: lib/fb_tools/get_file_rm_app.py:269
msgid "How many of the last files should be kept (default: {default}, minimum: {min})?"
msgstr ""

#: lib/fb_tools/get_file_rm_app.py:276
msgid "DAYS"
msgstr ""

#: lib/fb_tools/get_file_rm_app.py:278
msgid "How many files one per day from today on should be kept (default: {default}, minimum: {min})?"
msgstr ""

#: lib/fb_tools/get_file_rm_app.py:285
msgid "WEEKS"
msgstr ""

#: lib/fb_tools/get_file_rm_app.py:287
msgid "How many files one per week from today on should be kept (default: {default}, minimum: {min})?"
msgstr ""

#: lib/fb_tools/get_file_rm_app.py:294
msgid "MONTHS"
msgstr ""

#: lib/fb_tools/get_file_rm_app.py:296
msgid "How many files one per month from today on should be kept (default: {default}, minimum: {min})?"
msgstr ""

#: lib/fb_tools/get_file_rm_app.py:303
msgid "YEARS"
msgstr ""

#: lib/fb_tools/get_file_rm_app.py:305
msgid "How many files one per year from today on should be kept (default: {default}, minimum: {min})?"
msgstr ""

#: lib/fb_tools/get_file_rm_app.py:313
msgid "File pattern to generate list of files to remove."
msgstr ""

#: lib/fb_tools/get_file_rm_app.py:341
msgid "Resolving date pattern {!r}."
msgstr ""

#: lib/fb_tools/get_file_rm_app.py:365
msgid "Checking given files..."
msgstr "Checking given files …"

#: lib/fb_tools/get_file_rm_app.py:370
msgid "Checking given file {!r} ..."
msgstr "Checking given file {!r} …"

#: lib/fb_tools/get_file_rm_app.py:379
msgid "Resolved paths:"
msgstr ""

#: lib/fb_tools/get_file_rm_app.py:381
msgid "File pattern {!r} does not match any files."
msgstr ""

#: lib/fb_tools/get_file_rm_app.py:386
msgid "Checking {!r} ..."
msgstr "Checking {!r} …"

#: lib/fb_tools/get_file_rm_app.py:396
msgid "File {fi!r} does not match pattern {pa!r}."
msgstr ""

#: lib/fb_tools/get_file_rm_app.py:406
msgid "Date in file {fi!r} is not a valid date: {e}."
msgstr ""

#: lib/fb_tools/get_file_rm_app.py:458
msgid "Did not found any files to evaluate."
msgstr ""

#: lib/fb_tools/get_file_rm_app.py:491
msgid "Keeping last file ..."
msgid_plural "Keeping last {} files ..."
msgstr[0] "Keeping last file …"
msgstr[1] "Keeping last {} files …"

#: lib/fb_tools/get_file_rm_app.py:497
msgid "Keep last file {!r}."
msgstr ""

#: lib/fb_tools/get_file_rm_app.py:502
msgid "Files to keep:"
msgstr ""

#: lib/fb_tools/get_file_rm_app.py:523
msgid "Files to keep for year:"
msgstr ""

#: lib/fb_tools/get_file_rm_app.py:545
msgid "Got last month: {!r}"
msgstr ""

#: lib/fb_tools/get_file_rm_app.py:559
msgid "Files to keep for month:"
msgstr ""

#: lib/fb_tools/get_file_rm_app.py:573
msgid "Got last Monday: {!r}"
msgstr ""

#: lib/fb_tools/get_file_rm_app.py:586
msgid "Files to keep for week:"
msgstr ""

#: lib/fb_tools/get_file_rm_app.py:599
msgid "Got last day: {!r}"
msgstr ""

#: lib/fb_tools/get_file_rm_app.py:610
msgid "Keeping all files from today."
msgstr ""

#: lib/fb_tools/get_file_rm_app.py:617
msgid "Files to keep for day:"
msgstr ""

#: lib/fb_tools/get_file_rm_app.py:634
msgid "Trying to get date of file {!r}."
msgstr ""

#: lib/fb_tools/get_file_rm_app.py:673
msgid "Explored and assigned files:"
msgstr ""

#: lib/fb_tools/get_vm_app.py:68
msgid "Tries to get information about the given virtual machines in VMWare VSphere and print it out."
msgstr ""

#: lib/fb_tools/get_vm_app.py:148 lib/fb_tools/get_vm_list_app.py:172
msgid ""
"Configuration file {f!r} does not exists. Please copy {d!r} to {f!r} and fill out all necessary "
"entries, e.g. the passwords."
msgstr ""

#: lib/fb_tools/get_vm_app.py:168 lib/fb_tools/get_vm_list_app.py:218
msgid "Did not found any valid VSphere definition in {!r}."
msgstr ""

#: lib/fb_tools/get_vm_app.py:180 lib/fb_tools/get_vm_list_app.py:230
msgid "Enter password for {n} VSPhere user {u!r} on host {h!r}:"
msgstr ""

#: lib/fb_tools/get_vm_app.py:203 lib/fb_tools/get_vm_list_app.py:273
#: lib/fb_tools/pdns_bulk_rm_app.py:191
msgid "Configuration file (default: {!r})"
msgstr ""

#: lib/fb_tools/get_vm_app.py:208
msgid "Names of the VM to get information."
msgstr ""

#: lib/fb_tools/get_vm_app.py:215 lib/fb_tools/get_vm_list_app.py:280
msgid "Got command line arguments:"
msgstr ""

#: lib/fb_tools/get_vm_app.py:249 lib/fb_tools/get_vm_list_app.py:324
msgid "Could not initialize {} object from:"
msgstr ""

#: lib/fb_tools/get_vm_app.py:265 lib/fb_tools/get_vm_list_app.py:340
msgid "Closing VSPhere object {!r} ..."
msgstr "Closing VSPhere object {!r} …"

#: lib/fb_tools/get_vm_app.py:300
msgid "NOT FOUND"
msgstr ""

#: lib/fb_tools/get_vm_app.py:327 lib/fb_tools/get_vm_app.py:361
msgid "Unknown"
msgstr ""

#: lib/fb_tools/get_vm_app.py:330
msgid " 1 disk "
msgid_plural "{>2} disks"
msgstr[0] ""
msgstr[1] ""

#: lib/fb_tools/get_vm_app.py:341
msgid "Disk"
msgid_plural "Disks"
msgstr[0] ""
msgstr[1] ""

#: lib/fb_tools/get_vm_app.py:352 lib/fb_tools/get_vm_app.py:368
msgid "None"
msgstr ""

#: lib/fb_tools/get_vm_list_app.py:69
msgid "Tries to get a list of all virtual machines in VMWare VSphere and print it out."
msgstr ""

#: lib/fb_tools/get_vm_list_app.py:195
msgid "Checking for configured VSPhere instance {!r} ..."
msgstr "Checking for configured VSPhere instance {!r} …"

#: lib/fb_tools/get_vm_list_app.py:199
msgid "VSPhere {!r} not found in list of configured VSPhere instances."
msgstr ""

<<<<<<< HEAD
#: lib/fb_tools/get_vm_list_app.py:253
msgid "for names of VMs"
msgstr ""

#: lib/fb_tools/get_vm_list_app.py:254
msgid "A regular expression to filter the output list of VMs by their name (Default: {!r})."
msgstr ""
=======
#: lib/fb_tools/get_vm_app.py:228 lib/fb_tools/get_vm_list_app.py:224
msgid "Closing ..."
msgstr "Closing …"
>>>>>>> 2d024255

#: lib/fb_tools/get_vm_list_app.py:261
msgid "Detailed output list (quering data needs some time longer)."
msgstr ""

#: lib/fb_tools/get_vm_list_app.py:266
msgid "The VSPhere names from configuration, in which the VMs should be searched."
msgstr ""

#: lib/fb_tools/get_vm_list_app.py:291
msgid "Regular expression for filtering: {!r}"
msgstr ""

#: lib/fb_tools/get_vm_list_app.py:440
msgid "Found no VMWare VMs."
msgstr ""

#: lib/fb_tools/get_vm_list_app.py:442
msgid "Found one VMWare VM."
msgid_plural "Found {} VMWare VMs."
msgstr[0] ""
msgstr[1] ""

#: lib/fb_tools/get_vm_list_app.py:498
msgid "Found a {} object:"
msgstr ""

#: lib/fb_tools/handler/__init__.py:157
msgid "Invalid time zone name {!r}."
msgstr ""

#: lib/fb_tools/handler/__init__.py:159
msgid "Setting time zone to {!r}."
msgstr ""

#: lib/fb_tools/handler/__init__.py:163
msgid "Name of the time zone: {!r}."
msgstr ""

#: lib/fb_tools/handler/__init__.py:170
msgid "{}-object not initialized."
msgstr ""

#: lib/fb_tools/handler/__init__.py:172
msgid "Method {} must be overridden in descendant classes."
msgstr ""

#: lib/fb_tools/handler/__init__.py:250
msgid "Quiet execution."
msgstr ""

#: lib/fb_tools/handler/__init__.py:298
msgid "Starting synchronous communication with '{}'."
msgstr ""

#: lib/fb_tools/handler/__init__.py:302
msgid "Finished communication with '{}'."
msgstr ""

#: lib/fb_tools/handler/__init__.py:316
msgid "Parameter {p!r} is not of type {t!r}."
msgstr ""

#: lib/fb_tools/handler/__init__.py:321
msgid "Got completed process:"
msgstr ""

#: lib/fb_tools/handler/__init__.py:325 lib/fb_tools/handler/__init__.py:336
msgid "Output on {}:"
msgstr ""

#: lib/fb_tools/handler/__init__.py:357
msgid "Starting asynchronous communication with '{cmd}', heartbeat interval is {interval:0.1f} seconds."
msgstr ""

#: lib/fb_tools/handler/__init__.py:372
msgid "Checking for the end of the communication ..."
msgstr "Checking for the end of the communication …"

#: lib/fb_tools/handler/__init__.py:382
msgid "Time to execute the heartbeat handler."
msgstr ""

#: lib/fb_tools/handler/__init__.py:386
msgid "Sleeping {:0.2f} seconds ..."
msgstr "Sleeping {:0.2f} seconds …"

#: lib/fb_tools/handler/__init__.py:394 lib/fb_tools/handler/__init__.py:403
msgid "   {w} is now: {o!r}"
msgstr ""

#: lib/fb_tools/handler/lock.py:94
msgid "Locking directory {!r} doesn't exists or is not a directory."
msgstr ""

#: lib/fb_tools/handler/lock.py:121 lib/fb_tools/handler/lock.py:818
msgid "Locking directory {!r} isn't writeable."
msgstr ""

#: lib/fb_tools/handler/lock.py:186
msgid "No lockfile given on init of a LockObject object."
msgstr ""

#: lib/fb_tools/handler/lock.py:192
msgid "Lockfile {!r} doesn't exists, but don't worry, it's simulation mode."
msgstr ""

#: lib/fb_tools/handler/lock.py:196 lib/fb_tools/handler/lock.py:1059
msgid "Lockfile {!r} doesn't exists."
msgstr ""

#: lib/fb_tools/handler/lock.py:199
msgid "Lockfile {!r} is not a regular file."
msgstr ""

#: lib/fb_tools/handler/lock.py:356
msgid "Closing file descriptor {} ..."
msgstr "Closing file descriptor {} …"

#: lib/fb_tools/handler/lock.py:367
msgid "Automatic removing of {!r} ..."
msgstr "Automatic removing of {!r} …"

#: lib/fb_tools/handler/lock.py:399
msgid "Refreshing atime and mtime of {!r} to the current timestamp."
msgstr ""

#: lib/fb_tools/handler/lock.py:536 lib/fb_tools/handler/lock.py:558 lib/fb_tools/handler/lock.py:580
#: lib/fb_tools/handler/lock.py:603 lib/fb_tools/handler/lock.py:702 lib/fb_tools/handler/lock.py:1048
msgid "Value {val!r} for {what} is not a Number."
msgstr ""

#: lib/fb_tools/handler/lock.py:541 lib/fb_tools/handler/lock.py:563 lib/fb_tools/handler/lock.py:585
#: lib/fb_tools/handler/lock.py:608 lib/fb_tools/handler/lock.py:707 lib/fb_tools/handler/lock.py:1052
msgid "The value for {what} must be greater than zero (is {val!r})."
msgstr ""

#: lib/fb_tools/handler/lock.py:712
msgid "The value for {what} must be greater than or equal to zero (is {val!r})."
msgstr ""

#: lib/fb_tools/handler/lock.py:798
msgid "Invalid PID {} given on calling create_lockfile()."
msgstr ""

#: lib/fb_tools/handler/lock.py:807
msgid "Using lock directory {!r} ..."
msgstr "Using lock directory {!r} …"

#: lib/fb_tools/handler/lock.py:815
msgid "Trying to lock lockfile {!r} ..."
msgstr "Trying to lock lockfile {!r} …"

#: lib/fb_tools/handler/lock.py:856
msgid "Current time difference: {:0.3f} seconds."
msgstr ""

#: lib/fb_tools/handler/lock.py:861
msgid "Try {try_nr} on creating lockfile {lfile!r} ..."
msgstr "Try {try_nr} on creating lockfile {lfile!r} …"

#: lib/fb_tools/handler/lock.py:872 lib/fb_tools/handler/lock.py:993
msgid "Removing lockfile {!r} ..."
msgstr "Removing lockfile {!r} …"

#: lib/fb_tools/handler/lock.py:877 lib/fb_tools/handler/lock.py:1001
msgid "Error on removing lockfile {lfile!r}: {err}"
msgstr ""

#: lib/fb_tools/handler/lock.py:890
msgid "Sleeping for {:0.1f} seconds."
msgstr ""

#: lib/fb_tools/handler/lock.py:905
msgid "Got a lock for lockfile {!r}."
msgstr ""

#: lib/fb_tools/handler/lock.py:911
msgid "Write {what!r} in lockfile {lfile!r} ..."
msgstr "Write {what!r} in lockfile {lfile!r} …"

#: lib/fb_tools/handler/lock.py:920
msgid "Seeking and syncing {!r} ..."
msgstr "Seeking and syncing {!r} …"

#: lib/fb_tools/handler/lock.py:950
msgid "Trying to open {!r} exclusive ..."
msgstr "Trying to open {!r} exclusive …"

#: lib/fb_tools/handler/lock.py:952
msgid "Simulation mode, no real creation of a lockfile."
msgstr ""

#: lib/fb_tools/handler/lock.py:960
msgid "Error on creating lockfile {lfile!r}: {err}"
msgstr ""

#: lib/fb_tools/handler/lock.py:990
msgid "Lockfile {!r} to remove doesn't exists."
msgstr ""

#: lib/fb_tools/handler/lock.py:995
msgid "Simulation mode - lockfile won't removed."
msgstr ""

#: lib/fb_tools/handler/lock.py:1056
msgid "Checking lockfile {!r} ..."
msgstr "Checking lockfile {!r} …"

#: lib/fb_tools/handler/lock.py:1063
msgid "No read access for lockfile {!r}."
msgstr ""

#: lib/fb_tools/handler/lock.py:1067
msgid "No write access for lockfile {!r}."
msgstr ""

#: lib/fb_tools/handler/lock.py:1073
msgid "Unusable lockfile {!r}."
msgstr ""

#: lib/fb_tools/handler/lock.py:1076
msgid "Process with PID {} is unfortunately dead."
msgstr ""

#: lib/fb_tools/handler/lock.py:1079
msgid "Process with PID {} is still running."
msgstr ""

#: lib/fb_tools/handler/lock.py:1087
msgid "Could not stat for file {lfile!r}: {err}"
msgstr ""

#: lib/fb_tools/handler/lock.py:1094
msgid "Lockfile {lfile!r} is older than {max} seconds ({age} seconds)."
msgstr ""

#: lib/fb_tools/handler/lock.py:1097
msgid "Lockfile {lfile!r} is {age} seconds old, but not old enough ({max} seconds)."
msgstr ""

#: lib/fb_tools/handler/lock.py:1125
msgid "Trying to open pidfile {!r} ..."
msgstr "Trying to open pidfile {!r} …"

#: lib/fb_tools/handler/lock.py:1129
msgid "Could not open pidfile {!r} for reading:"
msgstr ""

#: lib/fb_tools/handler/lock.py:1142
msgid "First line of pidfile {!r} was empty."
msgstr ""

#: lib/fb_tools/handler/lock.py:1153
msgid "Could not interprete {cont!r} as a PID from {file!r}: {err}"
msgstr ""

#: lib/fb_tools/handler/lock.py:1162
msgid "Invalid PID {pid} in {file!r} found."
msgstr ""

#: lib/fb_tools/handling_obj.py:63
msgid "Timeout on communicating with process."
msgstr ""

#: lib/fb_tools/handling_obj.py:88
msgid "Command {c!r} returned non-zero exit status {rc}."
msgstr ""

#: lib/fb_tools/handling_obj.py:125
msgid "Command {c!r} timed out after {s} second."
msgid_plural "Command {c!r} timed out after {s} seconds."
msgstr[0] ""
msgstr[1] ""

#: lib/fb_tools/handling_obj.py:297
msgid "Searching for command {!r} ..."
msgstr "Searching for command {!r} …"

#: lib/fb_tools/handling_obj.py:302
msgid "Command {!r} doesn't exists."
msgstr ""

#: lib/fb_tools/handling_obj.py:305 lib/fb_tools/handling_obj.py:329
msgid "Command {!r} is not executable."
msgstr ""

#: lib/fb_tools/handling_obj.py:319
msgid "Searching command in {!r} ..."
msgstr "Searching command in {!r} …"

#: lib/fb_tools/handling_obj.py:332
msgid "Command {!r} not found."
msgstr ""

#: lib/fb_tools/handling_obj.py:405
msgid "STDIN and input arguments may not both be used."
msgstr ""

#: lib/fb_tools/handling_obj.py:408
msgid "Executing command args:"
msgstr ""

#: lib/fb_tools/handling_obj.py:411
msgid "Performing argument {!r}."
msgstr ""

#: lib/fb_tools/handler/__init__.py:247 lib/fb_tools/handling_obj.py:416
msgid "Executing: {}"
msgstr ""

#: lib/fb_tools/handling_obj.py:419
msgid "Simulation mode, not executing: {}"
msgstr ""

#: lib/fb_tools/handling_obj.py:427
msgid "PID of process: {}"
msgstr ""

#: lib/fb_tools/handling_obj.py:433
msgid "{c} happened, killing process: {e}"
msgstr ""

#: lib/fb_tools/handling_obj.py:533
msgid "Nothing to do on signal."
msgstr ""

#: lib/fb_tools/handling_obj.py:587 lib/fb_tools/handling_obj.py:675
msgid "File doesn't exists."
msgstr ""

#: lib/fb_tools/handling_obj.py:590
msgid "Read permission denied."
msgstr ""

#: lib/fb_tools/handling_obj.py:593
msgid "Reading file content of {!r} ..."
msgstr "Reading file content of {!r} …"

#: lib/fb_tools/handling_obj.py:680 lib/fb_tools/handling_obj.py:687
msgid "Write permission to {!r} denied."
msgstr ""

#: lib/fb_tools/handling_obj.py:682 lib/fb_tools/handling_obj.py:689
msgid "Write permission denied."
msgstr ""

#: lib/fb_tools/handling_obj.py:693
msgid "Write {what!r} into {to!r}."
msgstr ""

#: lib/fb_tools/handling_obj.py:695
msgid "Writing {!r} ..."
msgstr "Writing {!r} …"

#: lib/fb_tools/handling_obj.py:707
msgid "Simulating write into {!r}."
msgstr ""

#: lib/fb_tools/handling_obj.py:715
msgid "Opening {!r} for write unbuffered ..."
msgstr "Opening {!r} for write unbuffered …"

#: lib/fb_tools/handler/lock.py:924 lib/fb_tools/handling_obj.py:719
msgid "Closing {!r} ..."
msgstr "Closing {!r} …"

<<<<<<< HEAD
#: lib/fb_tools/handling_obj.py:760 lib/fb_tools/handling_obj.py:766 lib/fb_tools/vsphere/about.py:271
#: lib/fb_tools/vsphere/cluster.py:276 lib/fb_tools/vsphere/dc.py:135 lib/fb_tools/vsphere/ds.py:206
#: lib/fb_tools/vsphere/ds_cluster.py:110 lib/fb_tools/vsphere/iface.py:58
#: lib/fb_tools/vsphere/network.py:124 lib/fb_tools/vsphere/server.py:537
=======
#: lib/fb_tools/handling_obj.py:749 lib/fb_tools/handling_obj.py:755 lib/fb_tools/vsphere/about.py:273
#: lib/fb_tools/vsphere/cluster.py:276 lib/fb_tools/vsphere/dc.py:135 lib/fb_tools/vsphere/ds.py:206
#: lib/fb_tools/vsphere/ds_cluster.py:110 lib/fb_tools/vsphere/iface.py:58
#: lib/fb_tools/vsphere/network.py:124 lib/fb_tools/vsphere/server.py:591
>>>>>>> 2d024255
msgid "Parameter {t!r} must be a {e}, {v!r} was given."
msgstr ""

#: lib/fb_tools/handling_obj.py:827
msgid "Completed process"
msgstr ""

#: lib/fb_tools/obj.py:55
msgid "The base directory {!r} is not existing or not a directory."
msgstr ""

#: lib/fb_tools/obj.py:101 lib/fb_tools/obj.py:157
msgid "Wrong verbose level {!r}, must be >= 0"
msgstr ""

#: lib/fb_tools/obj.py:181
msgid "Base directory {!r} does not exists."
msgstr ""

#: lib/fb_tools/obj.py:184
msgid "Path for base directory {!r} is not a directory."
msgstr ""

#: lib/fb_tools/obj.py:267
msgid "undefined error."
msgstr ""

#: lib/fb_tools/obj.py:276
msgid "Exception happened"
msgstr ""

#: lib/fb_tools/pdns/__init__.py:117
msgid "Setting Loglevel of the {m} module to {ll}."
msgstr ""

#: lib/fb_tools/pdns/__init__.py:155
msgid "Invalid port number {!r} for the PowerDNS API, must be 0 < PORT < 65536."
msgstr ""

#: lib/fb_tools/pdns/__init__.py:220
msgid "The path prefix {!r} must be an absolute path."
msgstr ""

#: lib/fb_tools/pdns/__init__.py:236
msgid "Invalid timeout {!r} for requesting the PowerDNS API, must be 0 < SECONDS < 3600."
msgstr ""

#: lib/fb_tools/pdns/__init__.py:253
msgid "Invalid user agent {!r} given."
msgstr ""

#: lib/fb_tools/pdns/__init__.py:265
msgid "Invalid API server name {!r} given."
msgstr ""

#: lib/fb_tools/pdns/__init__.py:313
msgid "Failed to extract request ID from response header 'location': {!r}"
msgstr ""

#: lib/fb_tools/pdns/__init__.py:321
msgid "The path {!r} must be an absolute path."
msgstr ""

#: lib/fb_tools/pdns/__init__.py:341
msgid "Used URL: {!r}"
msgstr ""

#: lib/fb_tools/pdns/__init__.py:357
msgid "Request method: {!r}"
msgstr ""

#: lib/fb_tools/pdns/__init__.py:379
msgid "Simulation mode, Request will not be sent."
msgstr ""

#: lib/fb_tools/pdns/__init__.py:394 lib/fb_tools/vsphere/server.py:135
msgid "Got a {c} on connecting to {h!r}: {e}."
msgstr ""

#: lib/fb_tools/pdns/__init__.py:402
msgid "Failed to parse the response"
msgstr ""

#: lib/fb_tools/pdns/__init__.py:427
msgid "Got an error response code {code}: {msg}"
msgstr ""

#: lib/fb_tools/pdns/__init__.py:457
msgid "Name {!r} is not a valid IP address."
msgstr ""

#: lib/fb_tools/pdns/__init__.py:462 lib/fb_tools/pdns/zone.py:1120
msgid "Invalid FQDN {!r}."
msgstr ""

#: lib/fb_tools/pdns/__init__.py:477
msgid "A rrset type must be a string type, but is {!r} instead."
msgstr ""

#: lib/fb_tools/pdns/__init__.py:485
msgid "Invalid, empty rrset type {!r} given."
msgstr ""

#: lib/fb_tools/pdns/__init__.py:492
msgid "Invalid rrset type {!r} given."
msgstr ""

#: lib/fb_tools/pdns/__init__.py:506
msgid "Preparing mocking ..."
msgstr "Preparing mocking …"

#: lib/fb_tools/pdns/__init__.py:516
msgid "Mocking path {p!r} is not a dictionary object, but a {c} object instead."
msgstr ""

#: lib/fb_tools/pdns/__init__.py:523
msgid "Mocking path has no {!r} key defined:"
msgstr ""

#: lib/fb_tools/pdns/__init__.py:528
msgid "Adding mocking path:"
msgstr ""

#: lib/fb_tools/pdns/errors.py:54
msgid "Could not interprete SOA data: {!r}."
msgstr ""

#: lib/fb_tools/pdns/record.py:61 lib/fb_tools/pdns/record.py:65
msgid "Argument {a} {v!r} must be a {o} object."
msgstr ""

<<<<<<< HEAD
#: lib/fb_tools/pdns/record.py:187 lib/fb_tools/pdns/record.py:396 lib/fb_tools/pdns/record.py:771
#: lib/fb_tools/pdns/record.py:1047 lib/fb_tools/vsphere/cluster.py:261
#: lib/fb_tools/vsphere/controller.py:175 lib/fb_tools/vsphere/dc.py:120
#: lib/fb_tools/vsphere/disk.py:273 lib/fb_tools/vsphere/ds.py:324
#: lib/fb_tools/vsphere/ds_cluster.py:166 lib/fb_tools/vsphere/ether.py:305
#: lib/fb_tools/vsphere/host.py:490 lib/fb_tools/vsphere/network.py:187 lib/fb_tools/vsphere/vm.py:471
=======
#: lib/fb_tools/pdns/record.py:187 lib/fb_tools/pdns/record.py:396 lib/fb_tools/pdns/record.py:770
#: lib/fb_tools/pdns/record.py:1046 lib/fb_tools/vsphere/cluster.py:261 lib/fb_tools/vsphere/dc.py:120
#: lib/fb_tools/vsphere/ds.py:324 lib/fb_tools/vsphere/ds_cluster.py:166
#: lib/fb_tools/vsphere/host.py:473 lib/fb_tools/vsphere/network.py:187 lib/fb_tools/vsphere/vm.py:325
>>>>>>> 2d024255
msgid "Comparing {} objects ..."
msgstr "Comparing {} objects …"

#: lib/fb_tools/pdns/record.py:384
msgid "Copying current {}-object in a new one."
msgstr ""

#: lib/fb_tools/pdns/record.py:439
msgid "Serial overflow - old serial {o} is in future, new serial {n} has reached its maximum value."
msgstr ""

#: lib/fb_tools/pdns/record.py:455 lib/fb_tools/pdns/record.py:1087
#: lib/fb_tools/vsphere/controller.py:290 lib/fb_tools/vsphere/disk.py:402
#: lib/fb_tools/vsphere/ether.py:479 lib/fb_tools/vsphere/vm.py:587
msgid "Invalid type {t!r} as an item of a {c}, only {o} objects are allowed."
msgstr ""

#: lib/fb_tools/pdns/record.py:473 lib/fb_tools/pdns/record.py:1105
#: lib/fb_tools/vsphere/controller.py:358 lib/fb_tools/vsphere/disk.py:470
#: lib/fb_tools/vsphere/ether.py:547 lib/fb_tools/vsphere/vm.py:655
msgid "{m} takes at most {max} arguments ({n} given)."
msgstr ""

#: lib/fb_tools/pdns/record.py:511
msgid "Record {!r} is not in Record list."
msgstr ""

#: lib/fb_tools/pdns/record.py:673
msgid "Invalid value for {w} of a {c} object - "
msgstr ""

#: lib/fb_tools/pdns/record.py:678
msgid "Invalid value for {w} {v!r} of a {c} object - must be greater than or equal to zero."
msgstr ""

#: lib/fb_tools/pdns/record.py:831 lib/fb_tools/pdns/record.py:861 lib/fb_tools/pdns/zone.py:1080
msgid "A {w} must be a string type, but is {v!r} instead."
msgstr ""

#: lib/fb_tools/pdns/record.py:836 lib/fb_tools/pdns/record.py:866
msgid "A {w} may not be empty: {v!r}."
msgstr ""

#: lib/fb_tools/pdns/record.py:891 lib/fb_tools/pdns/zone.py:137
msgid "Given data {!r} is not a dict object."
msgstr ""

#: lib/fb_tools/pdns/record.py:894
msgid "Creating {} object from data:"
msgstr ""

#: lib/fb_tools/pdns/record.py:1064
msgid "Cannot create {o} from record set:"
msgstr ""

#: lib/fb_tools/pdns/record.py:1069
msgid "RecordSet has no records:"
msgstr ""

#: lib/fb_tools/pdns/record.py:1077
msgid "Got SOA:"
msgstr ""

#: lib/fb_tools/pdns/record.py:1143
msgid "RecordSet {n!r} ({n}) is not in RecordSet list."
msgstr ""

#: lib/fb_tools/pdns/server.py:75
msgid "Setting simulate of all subsequent objects to {!r} ..."
msgstr "Setting simulate of all subsequent objects to {!r} …"

#: lib/fb_tools/pdns/server.py:106
msgid "Could not found server info."
msgstr ""

#: lib/fb_tools/pdns/server.py:109 lib/fb_tools/pdns/server.py:126
msgid "Got a response:"
msgstr ""

#: lib/fb_tools/pdns/server.py:113
msgid "PowerDNS server version {!r}."
msgstr ""

#: lib/fb_tools/pdns/server.py:115
msgid "Did not found version info in server info:"
msgstr ""

#: lib/fb_tools/pdns/server.py:121
msgid "Trying to get all zones from PDNS API ..."
msgstr "rying to get all zones from PDNS API …"

#: lib/fb_tools/pdns/server.py:141
msgid "Found a zone."
msgid_plural "Found {n} zones."
msgstr[0] ""
msgstr[1] ""

#: lib/fb_tools/pdns/server.py:146 lib/fb_tools/pdns/server.py:148
msgid "Zones:"
msgstr ""

#: lib/fb_tools/pdns/server.py:163
msgid "Searching an appropriate zone for item {i!r} - FQDN {f!r} ..."
msgstr "Searching an appropriate zone for item {i!r} - FQDN {f!r} …"

#: lib/fb_tools/pdns/server.py:169 lib/fb_tools/pdns/server.py:200
msgid "Search pattern: {}"
msgstr ""

#: lib/fb_tools/pdns/server.py:176 lib/fb_tools/pdns/server.py:208
msgid "Search pattern Unicode: {}"
msgstr ""

#: lib/fb_tools/pdns/server.py:193
msgid "Searching all appropriate zones for item {i!r} - FQDN {f!r} ..."
msgstr "Searching all appropriate zones for item {i!r} - FQDN {f!r} …"

#: lib/fb_tools/pdns/zone.py:61
msgid "No Resource Record Sets found to remove from zone {!r}."
msgstr ""

#: lib/fb_tools/pdns/zone.py:202
msgid "Params initialisation:"
msgstr ""

#: lib/fb_tools/pdns/zone.py:474
msgid "Invalid source tuples for detecting IPv4-network: {!r}."
msgstr ""

#: lib/fb_tools/pdns/zone.py:541
msgid "Copying current {}-object into a new one."
msgstr ""

#: lib/fb_tools/pdns/zone.py:563
msgid "Cannot update zone {!r}, no API URL defined."
msgstr ""

#: lib/fb_tools/pdns/zone.py:566
msgid "Updating data of zone {n!r} from API path {u!r} ..."
msgstr "Updating data of zone {n!r} from API path {u!r} …"

#: lib/fb_tools/pdns/zone.py:653
msgid "Patching zone {!r} ..."
msgstr "Patching zone {!r} …"

#: lib/fb_tools/pdns/zone.py:685
msgid "Found invalid comment {!r}."
msgstr ""

#: lib/fb_tools/pdns/zone.py:699
msgid "New SOA must be of type {e}, given {t}: {s!r}"
msgstr ""

#: lib/fb_tools/pdns/zone.py:710
msgid "Got no SOA for zone {!r}."
msgstr ""

#: lib/fb_tools/pdns/zone.py:731
msgid "Setting new SOA {s!r} for zone {z!r}, TTL {t} ..."
msgstr "Setting new SOA {s!r} for zone {z!r}, TTL {t} …"

#: lib/fb_tools/pdns/zone.py:748
msgid "Increasing serial of zone {z!r} from {o} => {n}."
msgstr ""

#: lib/fb_tools/pdns/zone.py:765 lib/fb_tools/pdns/zone.py:794 lib/fb_tools/pdns/zone.py:816
msgid "Parameter {w!r} {a!r} is not a {e} object, but a {c} object instead."
msgstr ""

#: lib/fb_tools/pdns/zone.py:808
msgid "Replacing record set in zone {!r}."
msgstr ""

#: lib/fb_tools/pdns/zone.py:829
msgid "Deleting record set in zone {!r}."
msgstr ""

#: lib/fb_tools/pdns/zone.py:845
msgid "Adding FQDN: {f!r}, type {t!r}, content: {c!r}."
msgstr ""

#: lib/fb_tools/pdns/zone.py:855 lib/fb_tools/pdns/zone.py:912
msgid "Got an existing rrset for FQDN {f!r}, type {t!r}."
msgstr ""

#: lib/fb_tools/pdns/zone.py:862 lib/fb_tools/pdns/zone.py:920
msgid "Got no existing rrset for FQDN {f!r}, type {t!r}."
msgstr ""

#: lib/fb_tools/pdns/zone.py:880
msgid "Record {c!r} already contained in record set {f!r} type {t}."
msgstr ""

#: lib/fb_tools/pdns/zone.py:902
msgid "Replacing FQDN: {f!r}, type {t!r} by content: {c!r}."
msgstr ""

#: lib/fb_tools/pdns/zone.py:950 lib/fb_tools/pdns/zone.py:976
msgid "Parameter address {a!r} is not an IPv4Address or IPv6Address object, but a {c} object instead."
msgstr ""

#: lib/fb_tools/pdns/zone.py:958 lib/fb_tools/pdns/zone.py:984 lib/fb_tools/pdns/zone.py:1002
msgid "Trying to create {t}-record {f!r} => {a!r}."
msgstr ""

#: lib/fb_tools/pdns/zone.py:1035
msgid "Current zone:"
msgstr ""

#: lib/fb_tools/pdns/zone.py:1046
msgid "DNS {t!r}-record {n!r} is already deleted."
msgstr ""

#: lib/fb_tools/pdns/zone.py:1056
msgid "Removing one resource record set from zone {z!r}."
msgid_plural "Removing {c} resource record sets from zone {z!r}."
msgstr[0] ""
msgstr[1] ""

#: lib/fb_tools/pdns/zone.py:1062
msgid "Resorce record sets:"
msgstr ""

#: lib/fb_tools/pdns/zone.py:1065
msgid "Done."
msgstr ""

#: lib/fb_tools/pdns/zone.py:1072
msgid "Notifying slave servers of zone {!r} ..."
msgstr "Notifying slave servers of zone {!r} …"

#: lib/fb_tools/pdns/zone.py:1089
msgid "Invalid, empty FQDN {!r} given."
msgstr ""

#: lib/fb_tools/pdns/zone.py:1103
msgid "Checking FQDN {f!r} for ending on {t!r}."
msgstr ""

#: lib/fb_tools/pdns/zone.py:1106
msgid "Invalid FQDN {f!r}, it must ends with {t!r}."
msgstr ""

#: lib/fb_tools/pdns/zone.py:1116
msgid "Basename of FQDN {f!r} is {h!r}."
msgstr ""

#: lib/fb_tools/pdns/zone.py:1138
msgid "Searching for RecordSet {f!r} of type {t!r} in zone {z!r}."
msgstr ""

#: lib/fb_tools/pdns/zone.py:1147
msgid "Found {} RecordSet:"
msgstr ""

#: lib/fb_tools/pdns/zone.py:1152
msgid "Did not found RecordSet {f!r} of type {t!r}."
msgstr ""

#: lib/fb_tools/pdns/zone.py:1161
msgid "Did not get SOA for zone {!r}."
msgstr ""

#: lib/fb_tools/pdns/zone.py:1176 lib/fb_tools/vsphere/ds.py:342
#: lib/fb_tools/vsphere/ds_cluster.py:184 lib/fb_tools/vsphere/network.py:205
msgid "Invalid item type {{!r}} to set, only {} allowed."
msgstr ""

#: lib/fb_tools/pdns/zone.py:1178
msgid "The key {k!r} must be equal to the zone name {n!r}."
msgstr ""

#: lib/fb_tools/pdns/zone.py:1179 lib/fb_tools/vsphere/ds.py:345
#: lib/fb_tools/vsphere/ds_cluster.py:187 lib/fb_tools/vsphere/network.py:208
msgid "None type as key is not allowed."
msgstr ""

#: lib/fb_tools/pdns/zone.py:1180 lib/fb_tools/vsphere/ds.py:346
#: lib/fb_tools/vsphere/ds_cluster.py:188 lib/fb_tools/vsphere/network.py:209
msgid "Empty key {!r} is not allowed."
msgstr ""

#: lib/fb_tools/pdns/zone.py:1181
msgid "Object {o!r} is not a {e} object."
msgstr ""

#: lib/fb_tools/pdns_bulk_rm_app.py:68
msgid ""
"Removes the given addresses (A-, AAAA- or CNAME-Records) completety from PowerDNS. If there are "
"multiple entries to a DNS-Name, all appropriate records are removed. Additionally all "
"appropriate reverse entries (PTR-records) were also removed, if they are pointing back to the "
"given A- or AAAA-record."
msgstr ""

#: lib/fb_tools/pdns_bulk_rm_app.py:164
msgid "No addresses to remove given."
msgstr ""

#: lib/fb_tools/pdns_bulk_rm_app.py:194
msgid "PowerDNS options"
msgstr ""

#: lib/fb_tools/pdns_bulk_rm_app.py:197
msgid "HOST"
msgstr ""

#: lib/fb_tools/pdns_bulk_rm_app.py:198
msgid "Address or hostname of the PowerDNS server providing the API (Default: {!r})."
msgstr ""

#: lib/fb_tools/pdns_bulk_rm_app.py:204
msgid "PORT"
msgstr ""

#: lib/fb_tools/pdns_bulk_rm_app.py:205
msgid "Port on PowerDNS server for API on (Default: {})."
msgstr ""

#: lib/fb_tools/pdns_bulk_rm_app.py:209
msgid "The API key for accessing the PowerDNS API."
msgstr ""

#: lib/fb_tools/pdns_bulk_rm_app.py:214
msgid "Use HTTPS to access the PowerDNS API (Default: {})."
msgstr ""

#: lib/fb_tools/pdns_bulk_rm_app.py:220
msgid "The global prefix for all paths for accessing the PowerDNS API (Default: {!r})."
msgstr ""

#: lib/fb_tools/pdns_bulk_rm_app.py:230
msgid ""
"Don't remove reverse DNS entries (PTR records) to the given addresses. (Default: False - reverse"
" entries will be removed)."
msgstr ""

#: lib/fb_tools/pdns_bulk_rm_app.py:237
msgid ""
"File containing the addresses to remove. The addresses must be whitespace separeted, lines may "
"be commented out by prepending them with a hash sign '#'. This option is mutually exclusive with"
" giving the addresses as command line arguments."
msgstr ""

#: lib/fb_tools/pdns_bulk_rm_app.py:245
msgid "ADDRESS"
msgstr ""

#: lib/fb_tools/pdns_bulk_rm_app.py:246
msgid "Addresses to remove. This option is mutually exclusive with the {!r} option."
msgstr ""

#: lib/fb_tools/pdns_bulk_rm_app.py:265
msgid "The option {!r} is mutually exclusive with giving the addresses as command line arguments."
msgstr ""

#: lib/fb_tools/pdns_bulk_rm_app.py:283
msgid "No read access to file {!r}."
msgstr ""

#: lib/fb_tools/pdns_bulk_rm_app.py:332
msgid "No addresses to remove found in {!r}."
msgstr ""

#: lib/fb_tools/pdns_bulk_rm_app.py:371
msgid "Simulation mode - nothing will be removed in real."
msgstr ""

#: lib/fb_tools/pdns_bulk_rm_app.py:399
msgid "Address {!r} could not interpreted as a FQDN."
msgstr ""

#: lib/fb_tools/pdns_bulk_rm_app.py:419
msgid "Did not found an appropriate zone for address {!r}."
msgstr ""

#: lib/fb_tools/pdns_bulk_rm_app.py:495
msgid "PTR {p!r} does not pointing to expected {e!r}, but to {c!r} instead, ignoring for deletion."
msgstr ""

#: lib/fb_tools/pdns_bulk_rm_app.py:521
msgid "Did not found any addresses with an appropriate zone in PowerDNS."
msgstr ""

#: lib/fb_tools/pdns_bulk_rm_app.py:539
msgid "The following addresses (FQDNs) are not found:"
msgstr ""

#: lib/fb_tools/pdns_bulk_rm_app.py:577
msgid "IP address {!r} seems not to be a valid IP address."
msgstr ""

#: lib/fb_tools/pdns_bulk_rm_app.py:597
msgid "All DNS records to remove"
msgstr ""

#: lib/fb_tools/pdns_bulk_rm_app.py:603
msgid "Disabled."
msgstr ""

#: lib/fb_tools/pdns_bulk_rm_app.py:605
msgid "Name"
msgstr ""

#: lib/fb_tools/pdns_bulk_rm_app.py:606
msgid "Zone"
msgstr ""

#: lib/fb_tools/pdns_bulk_rm_app.py:607
msgid "Type"
msgstr ""

#: lib/fb_tools/pdns_bulk_rm_app.py:608
msgid "Record"
msgstr ""

#: lib/fb_tools/pdns_bulk_rm_app.py:664
msgid "Total one DNS record to remove."
msgid_plural "Total {} DNS records to remove."
msgstr[0] ""
msgstr[1] ""

#: lib/fb_tools/syslog_handler.py:76
msgid "File doesn't exists"
msgstr ""

#: lib/fb_tools/syslog_handler.py:80
msgid "File is not a UNIX socket file"
msgstr ""

#: lib/fb_tools/syslog_handler.py:83
msgid "No write access to socket"
msgstr ""

#: lib/fb_tools/unix_handler.py:220 lib/fb_tools/unix_handler.py:226
msgid "Invalid value {!r} for facility."
msgstr ""

#: lib/fb_tools/vmware_config.py:107
msgid "Empty VSpehre name found."
msgstr ""

#: lib/fb_tools/vmware_config.py:134
msgid "Unknown key {k!r} with value {v!r} for VSphere {vs!r} found."
msgstr ""

#: lib/fb_tools/vmware_config.py:138
msgid "There must be a Host definition for VSphere {!r}."
msgstr ""

#: lib/fb_tools/vsphere/__init__.py:104
msgid "Invalid port number {!r} for the VSphere server, must be 0 < PORT <= 65536."
msgstr ""

#: lib/fb_tools/vsphere/__init__.py:196
msgid "Connecting to vSphere host {h}:{p} as {u!r} ..."
msgstr "Connecting to vSphere host {h}:{p} as {u!r} …"

#: lib/fb_tools/vsphere/__init__.py:214
msgid "Disconnecting from vSphere host {}."
msgstr ""

<<<<<<< HEAD
#: lib/fb_tools/vsphere/about.py:283 lib/fb_tools/vsphere/cluster.py:300
#: lib/fb_tools/vsphere/controller.py:274 lib/fb_tools/vsphere/dc.py:154
#: lib/fb_tools/vsphere/disk.py:386 lib/fb_tools/vsphere/ds.py:237
#: lib/fb_tools/vsphere/ds_cluster.py:127 lib/fb_tools/vsphere/ether.py:463
#: lib/fb_tools/vsphere/host.py:255 lib/fb_tools/vsphere/host.py:524
#: lib/fb_tools/vsphere/network.py:148 lib/fb_tools/vsphere/vm.py:506
msgid "Creating {} object from:"
msgstr ""

#: lib/fb_tools/vsphere/about.py:319 lib/fb_tools/vsphere/controller.py:279
#: lib/fb_tools/vsphere/disk.py:391 lib/fb_tools/vsphere/ether.py:468 lib/fb_tools/vsphere/vm.py:577
msgid "Created {} object:"
msgstr ""

=======
#: lib/fb_tools/vsphere/about.py:285 lib/fb_tools/vsphere/cluster.py:300
#: lib/fb_tools/vsphere/dc.py:154 lib/fb_tools/vsphere/ds.py:237
#: lib/fb_tools/vsphere/ds_cluster.py:127 lib/fb_tools/vsphere/host.py:254
#: lib/fb_tools/vsphere/host.py:504 lib/fb_tools/vsphere/network.py:148 lib/fb_tools/vsphere/vm.py:355
msgid "Creating {} object from:"
msgstr ""

>>>>>>> 2d024255
#: lib/fb_tools/vsphere/cluster.py:308
msgid "Cluster {c!r} has network {n!r}."
msgstr ""

#: lib/fb_tools/vsphere/cluster.py:315
msgid "Cluster {c!r} has datastore {d!r}."
msgstr ""

#: lib/fb_tools/vsphere/controller.py:242 lib/fb_tools/vsphere/disk.py:366
#: lib/fb_tools/vsphere/ether.py:412 lib/fb_tools/vsphere/host.py:231 lib/fb_tools/vsphere/host.py:505
#: lib/fb_tools/vsphere/vm.py:490
msgid "Parameter {t!r} must be a {e}, {v!r} ({vt}) was given."
msgstr ""

#: lib/fb_tools/vsphere/controller.py:263
msgid "Checking class of controller: {!r}"
msgstr ""

#: lib/fb_tools/vsphere/controller.py:397
msgid "Controller is not in controller list."
msgstr ""

#: lib/fb_tools/vsphere/disk.py:509
msgid "Disk is not in disk list."
msgstr ""

#: lib/fb_tools/vsphere/ds.py:344
msgid "The key {k!r} must be equal to the datastore name {n!r}."
msgstr ""

#: lib/fb_tools/vsphere/ds.py:347 lib/fb_tools/vsphere/ds_cluster.py:189
#: lib/fb_tools/vsphere/network.py:210
msgid "Object {{!r}} is not a {} object."
msgstr ""

#: lib/fb_tools/vsphere/ds.py:579
msgid "Could not handle datastore type {!r}."
msgstr ""

#: lib/fb_tools/vsphere/ds.py:586
msgid "Could not found a datastore for {c:0.1f} GiB of type {t!r}."
msgstr ""

#: lib/fb_tools/vsphere/ds.py:593
msgid "Searching datastore for {c:0.1f} GiB of type {t!r}."
msgstr ""

#: lib/fb_tools/vsphere/ds_cluster.py:186
msgid "The key {k!r} must be equal to the datastore cluster name {n!r}."
msgstr ""

#: lib/fb_tools/vsphere/errors.py:34
msgid "No VSphere datastores found."
msgstr ""

#: lib/fb_tools/vsphere/errors.py:64
msgid "Invalid name {n!r} for a {o} VSphere object."
msgstr ""

#: lib/fb_tools/vsphere/errors.py:67
msgid "Invalid name {!r} for a VSphere object."
msgstr ""

#: lib/fb_tools/vsphere/errors.py:85
msgid "The VSphere datacenter {!r} is not existing."
msgstr ""

#: lib/fb_tools/vsphere/errors.py:101
msgid "The VSphere Virtual machine {!r} was not found."
msgstr ""

#: lib/fb_tools/vsphere/errors.py:121
msgid "No SAN based datastore found with at least {m:0.0f} MiB == {g:0.1f} GiB available space found."
msgstr ""

#: lib/fb_tools/vsphere/errors.py:181
msgid "Timeout on creating VM {vm!r} after {to:0.1f} seconds."
msgstr ""

<<<<<<< HEAD
#: lib/fb_tools/vsphere/ether.py:440
msgid "Checking class of ethernet card: {!r}"
msgstr ""

#: lib/fb_tools/vsphere/ether.py:586
msgid "card is not in card list."
msgstr ""

#: lib/fb_tools/vsphere/host.py:510
msgid "Host {!r} seems to be offline!"
=======
#: lib/fb_tools/vsphere/host.py:230 lib/fb_tools/vsphere/host.py:488 lib/fb_tools/vsphere/vm.py:340
msgid "Parameter {t!r} must be a {e}, {v!r} ({vt}) was given."
>>>>>>> 2d024255
msgstr ""

#: lib/fb_tools/vsphere/iface.py:122
msgid "Invalid MAC address {!r} for interface given."
msgstr ""

#: lib/fb_tools/vsphere/network.py:69
msgid "Trying to get IPv4 network {n!r} -> {i!r}."
msgstr ""

#: lib/fb_tools/vsphere/network.py:76
msgid "Could not get IP network from network name {!r}."
msgstr ""

#: lib/fb_tools/vsphere/network.py:79
msgid "Network {!r} has no IP network assigned."
msgstr ""

#: lib/fb_tools/vsphere/network.py:85
msgid "Initialized network object:"
msgstr ""

#: lib/fb_tools/vsphere/network.py:207
msgid "The key {k!r} must be equal to the network name {n!r}."
msgstr ""

#: lib/fb_tools/vsphere/network.py:455
msgid "Searching VSphere network for address {} ..."
msgstr "Searching VSphere network for address {} …"

#: lib/fb_tools/vsphere/network.py:461
msgid "Found network {n!r} for IP {i}."
msgstr ""

#: lib/fb_tools/vsphere/network.py:465
msgid "Could not find VSphere network for IP {}."
msgstr ""

#: lib/fb_tools/vsphere/network.py:468
msgid "Could not find VSphere network for IP addresses {}."
msgstr ""

#: lib/fb_tools/vsphere/object.py:76
msgid "The type of a {} may not be None."
msgstr ""

#: lib/fb_tools/vsphere/object.py:81 lib/fb_tools/vsphere/object.py:104
#: lib/fb_tools/vsphere/object.py:127
msgid "Invalid {w}.{p} {v!r}."
msgstr ""

#: lib/fb_tools/vsphere/object.py:143
msgid "The name prefix of a {} may not be None."
msgstr ""

#: lib/fb_tools/vsphere/object.py:147
msgid "Invalid name prefix {p!r} for a {o}."
msgstr ""

#: lib/fb_tools/vsphere/server.py:120
msgid "Trying to get some 'about' information from VSphere."
msgstr ""

#: lib/fb_tools/vsphere/server.py:144
msgid "VSphere server version: {!r}"
msgstr ""

#: lib/fb_tools/vsphere/server.py:146
msgid "Found VSphere about-information:"
msgstr ""

#: lib/fb_tools/vsphere/server.py:151
msgid "Trying to get datacenter from VSphere ..."
msgstr "Trying to get datacenter from VSphere …"

#: lib/fb_tools/vsphere/server.py:165
msgid "Found VSphere datacenter {!r}."
msgstr ""

#: lib/fb_tools/vsphere/server.py:167
msgid "Info about datacenter:"
msgstr ""

#: lib/fb_tools/vsphere/server.py:178
msgid "Trying to get all clusters from VSphere ..."
msgstr "Trying to get all clusters from VSphere …"

#: lib/fb_tools/vsphere/server.py:202 lib/fb_tools/vsphere/server.py:207
msgid "Found clusters:"
msgstr ""

#: lib/fb_tools/vsphere/server.py:223 lib/fb_tools/vsphere/server.py:482
msgid "Found standalone host"
msgstr ""

#: lib/fb_tools/vsphere/server.py:225 lib/fb_tools/vsphere/server.py:484
msgid "Found cluster"
msgstr ""

#: lib/fb_tools/vsphere/server.py:226 lib/fb_tools/vsphere/server.py:485
msgid "host"
msgid_plural "hosts"
msgstr[0] ""
msgstr[1] ""

#: lib/fb_tools/vsphere/server.py:227 lib/fb_tools/vsphere/server.py:486
msgid "CPU"
msgid_plural "CPUs"
msgstr[0] ""
msgstr[1] ""

#: lib/fb_tools/vsphere/server.py:228 lib/fb_tools/vsphere/server.py:487
msgid "thread"
msgid_plural "threads"
msgstr[0] ""
msgstr[1] ""

#: lib/fb_tools/vsphere/server.py:229 lib/fb_tools/vsphere/server.py:488
msgid "network"
msgid_plural "networks"
msgstr[0] ""
msgstr[1] ""

#: lib/fb_tools/vsphere/server.py:230 lib/fb_tools/vsphere/server.py:489
msgid "datastore"
msgid_plural "datastores"
msgstr[0] ""
msgstr[1] ""

#: lib/fb_tools/vsphere/server.py:231 lib/fb_tools/vsphere/server.py:490
msgid ""
"{on} {cl!r}, {h} {h_l}, {cpu} {cpu_l}, {thr} {t_l}, {mem:0.1f} GiB Memory, {net} {nw_l} and {ds}"
" {ds_l}."
msgstr ""

#: lib/fb_tools/vsphere/server.py:254
msgid "Trying to get all datastores from VSphere ..."
msgstr "Trying to get all datastores from VSphere …"

#: lib/fb_tools/vsphere/server.py:277 lib/fb_tools/vsphere/server.py:279
msgid "Found datastores:"
msgstr ""

#: lib/fb_tools/vsphere/server.py:287
msgid "Datastore mappings:"
msgstr ""

#: lib/fb_tools/vsphere/server.py:302
msgid "Datastore {!r} seems to be local."
msgstr ""

#: lib/fb_tools/vsphere/server.py:308
msgid "Found datastore {ds!r} of type {t!r}, capacity {c:0.1f} GByte."
msgstr ""

#: lib/fb_tools/vsphere/server.py:317
msgid "Trying to get all datastore clusters from VSphere ..."
msgstr "Trying to get all datastore clusters from VSphere …"

#: lib/fb_tools/vsphere/server.py:341 lib/fb_tools/vsphere/server.py:344
msgid "Found datastore clusters:"
msgstr ""

#: lib/fb_tools/vsphere/server.py:346
msgid "No VSphere datastore clusters found."
msgstr ""

#: lib/fb_tools/vsphere/server.py:352
msgid "Datastore cluster mappings:"
msgstr ""

#: lib/fb_tools/vsphere/server.py:358 lib/fb_tools/vsphere/server.py:418
<<<<<<< HEAD
=======
#: lib/fb_tools/vsphere/server.py:555 lib/fb_tools/vsphere/server.py:730
>>>>>>> 2d024255
msgid "Found a {} child."
msgstr ""

#: lib/fb_tools/vsphere/server.py:376
msgid "Trying to get all networks from VSphere ..."
msgstr "Trying to get all networks from VSphere …"

#: lib/fb_tools/vsphere/server.py:398
msgid "Found one VSphere network."
msgid_plural "Found {n} VSphere networks."
msgstr[0] ""
msgstr[1] ""

#: lib/fb_tools/vsphere/server.py:402 lib/fb_tools/vsphere/server.py:404
msgid "Found VSphere networks:"
msgstr ""

#: lib/fb_tools/vsphere/server.py:406
msgid "No VSphere networks found."
msgstr ""

#: lib/fb_tools/vsphere/server.py:412
msgid "Network mappings:"
msgstr ""

#: lib/fb_tools/vsphere/server.py:436
msgid "Trying to get all host systems from VSphere ..."
msgstr "Trying to get all host systems from VSphere …"
<<<<<<< HEAD

#: lib/fb_tools/vsphere/server.py:463 lib/fb_tools/vsphere/server.py:468
msgid "Found hosts:"
msgstr ""

#: lib/fb_tools/vsphere/server.py:474
msgid "Checking {o}-object in cluster {c!r} ..."
msgstr "Checking {o}-object in cluster {c!r} …"

#: lib/fb_tools/vsphere/server.py:501
msgid "Found host {h!r} in cluster {c!r}."
msgstr ""

#: lib/fb_tools/vsphere/server.py:516
msgid "Searching for VM {n!r} (pattern: {p!r}) in VSPhere {v!r} ..."
msgstr "Searching for VM {n!r} (pattern: {p!r}) in VSPhere {v!r} …"

#: lib/fb_tools/vsphere/server.py:524
msgid "VSphere VM {!r} not found."
=======

#: lib/fb_tools/vsphere/server.py:463 lib/fb_tools/vsphere/server.py:468
msgid "Found hosts:"
msgstr ""

#: lib/fb_tools/vsphere/server.py:474
msgid "Checking {o}-object in cluster {c!r} ..."
msgstr "Checking {o}-object in cluster {c!r} …"

#: lib/fb_tools/vsphere/server.py:501
msgid "Found host {h!r} in cluster {c!r}."
msgstr ""

#: lib/fb_tools/vsphere/server.py:513
msgid "Trying to get VM {!r} from VSphere ..."
msgstr "Trying to get VM {!r} from VSphere …"

#: lib/fb_tools/vsphere/server.py:529 lib/fb_tools/vsphere/server.py:553
#: lib/fb_tools/vsphere/server.py:704 lib/fb_tools/vsphere/server.py:728
msgid "Searching in path {!r} ..."
msgstr "Searching in path {!r} …"

#: lib/fb_tools/vsphere/server.py:539
msgid "VSphere VM {!r} not found."
msgstr ""

#: lib/fb_tools/vsphere/server.py:577
msgid "Found VM {r} summary:"
msgstr ""

#: lib/fb_tools/vsphere/server.py:579
msgid "Found VM {!r} config:"
>>>>>>> 2d024255
msgstr ""

#: lib/fb_tools/vsphere/server.py:680
msgid "Parameter {p!r} => {r!r} seems not to be a regex object."
msgstr ""

<<<<<<< HEAD
#: lib/fb_tools/vsphere/server.py:630
msgid "Parameter {p1!r} and {p2!r} may not be {w!r} at the same time."
msgstr ""

#: lib/fb_tools/vsphere/server.py:634
msgid "Trying to get list of VMs with name pattern {!r} ..."
msgstr "Trying to get list of VMs with name pattern {!r} …"

#: lib/fb_tools/vsphere/server.py:654
msgid "Searching in path {!r} ..."
msgstr "Searching in path {!r} …"

#: lib/fb_tools/vsphere/server.py:667
=======
#: lib/fb_tools/vsphere/server.py:684
msgid "Parameter {p1!r} and {p2!r} may not be {w!r} at the same time."
msgstr ""

#: lib/fb_tools/vsphere/server.py:688
msgid "Trying to get list of VMs with name pattern {!r} ..."
msgstr "Trying to get list of VMs with name pattern {!r} …"

#: lib/fb_tools/vsphere/server.py:715
>>>>>>> 2d024255
msgid "Found one VM with pattern {p!r}."
msgid_plural "Found {no} VMs with pattern {p!r}."
msgstr[0] ""
msgstr[1] ""

<<<<<<< HEAD
#: lib/fb_tools/vsphere/server.py:702
msgid "Checking VM {!r} ..."
msgstr "Checking VM {!r} …"

#: lib/fb_tools/vsphere/server.py:705
msgid "Checking VM {!r} for being a template ..."
msgstr "Checking VM {!r} for being a template …"

#: lib/fb_tools/vsphere/server.py:707
msgid "Checking VM {!r} for being not a template ..."
msgstr "Checking VM {!r} for being not a template …"

#: lib/fb_tools/vsphere/server.py:715
msgid "Checking VM {!r} for pattern."
msgstr ""

#: lib/fb_tools/vsphere/server.py:718
msgid "Found VM {!r}."
msgstr ""

#: lib/fb_tools/vsphere/server.py:782
msgid "VM {!r} is already powered on."
msgstr ""

#: lib/fb_tools/vsphere/server.py:785
msgid "Powering on VM {!r} ..."
msgstr "Powering on VM {!r} …"

#: lib/fb_tools/vsphere/server.py:789
msgid "VM {!r} successful powered on."
msgstr ""

#: lib/fb_tools/vsphere/server.py:813
msgid "VM {!r} is already powered off."
msgstr ""

#: lib/fb_tools/vsphere/server.py:816
msgid "Powering off VM {!r} ..."
msgstr "Powering off VM {!r} …"

#: lib/fb_tools/vsphere/server.py:820
msgid "VM {!r} successful powered off."
msgstr ""

#: lib/fb_tools/vsphere/server.py:828
msgid "Ensuring existence of VSphere VM folders:"
msgstr ""

#: lib/fb_tools/vsphere/server.py:845
msgid "Trying to get VM folder object for path {!r}."
msgstr ""

#: lib/fb_tools/vsphere/server.py:870
msgid "Checking single VM folder {i}: {f!r}."
msgstr ""

#: lib/fb_tools/vsphere/server.py:881
msgid "Found VM folder {n}, parent: {p}"
msgstr ""

#: lib/fb_tools/vsphere/server.py:899
msgid "Ensuring existence of VSphere VM folder {!r}."
msgstr ""

#: lib/fb_tools/vsphere/server.py:924
msgid "VM Folder {!r} already exists."
msgstr ""

#: lib/fb_tools/vsphere/server.py:926
msgid "Creating VM folder {!r} ..."
msgstr "Creating VM folder {!r} …"

#: lib/fb_tools/vsphere/server.py:928
msgid "Simulation mode, don't creating it."
msgstr ""

#: lib/fb_tools/vsphere/server.py:944
msgid "Waiting for tasks to finish ..."
msgstr "Waiting for tasks to finish …"

#: lib/fb_tools/vsphere/server.py:956
msgid "Waiting at most {m} seconds for tasks {t} to finish ..."
msgstr "Waiting at most {m} seconds for tasks {t} to finish …"

#: lib/fb_tools/vsphere/server.py:959
msgid "Waiting for tasks {} to finish ..."
msgstr "Waiting for tasks {} to finish …"

#: lib/fb_tools/vsphere/server.py:979
msgid "Waiting ..."
msgstr "Waiting …"

#: lib/fb_tools/vsphere/server.py:1013
msgid "Creating VM {!r} ..."
msgstr "Creating VM {!r} …"

#: lib/fb_tools/vsphere/server.py:1016
msgid "Simulation mode - VM {!r} will not be created."
msgstr ""

#: lib/fb_tools/vsphere/server.py:1034
msgid "Generating create spec for VM {!r} ..."
msgstr "Generating create spec for VM {!r} …"

#: lib/fb_tools/vsphere/server.py:1042
msgid "Datastore path: {!r}"
msgstr ""

#: lib/fb_tools/vsphere/server.py:1045
msgid "VM path name: {!r}"
msgstr ""

#: lib/fb_tools/vsphere/server.py:1095
msgid "Generated VM config:"
msgstr ""

#: lib/fb_tools/vsphere/server.py:1104
msgid "Given disksize {!r} must be greater than zero."
msgstr ""

#: lib/fb_tools/vsphere/server.py:1117
msgid "There may be created at most 6 disks, but {} were given."
msgstr ""

#: lib/fb_tools/vsphere/server.py:1131
=======
#: lib/fb_tools/vsphere/server.py:755
msgid "Checking VM {!r} ..."
msgstr "Checking VM {!r} …"

#: lib/fb_tools/vsphere/server.py:758
msgid "Checking VM {!r} for being a template ..."
msgstr "Checking VM {!r} for being a template …"

#: lib/fb_tools/vsphere/server.py:760
msgid "Checking VM {!r} for being not a template ..."
msgstr "Checking VM {!r} for being not a template …"

#: lib/fb_tools/vsphere/server.py:768
msgid "Checking VM {!r} for pattern."
msgstr ""

#: lib/fb_tools/vsphere/server.py:771
msgid "Found VM {!r}."
msgstr ""

#: lib/fb_tools/vsphere/server.py:803
msgid "VM {!r} is already powered on."
msgstr ""

#: lib/fb_tools/vsphere/server.py:806
msgid "Powering on VM {!r} ..."
msgstr "Powering on VM {!r} …"

#: lib/fb_tools/vsphere/server.py:810
msgid "VM {!r} successful powered on."
msgstr ""

#: lib/fb_tools/vsphere/server.py:834
msgid "VM {!r} is already powered off."
msgstr ""

#: lib/fb_tools/vsphere/server.py:837
msgid "Powering off VM {!r} ..."
msgstr "Powering off VM {!r} …"

#: lib/fb_tools/vsphere/server.py:841
msgid "VM {!r} successful powered off."
msgstr ""

#: lib/fb_tools/vsphere/server.py:849
msgid "Ensuring existence of VSphere VM folders:"
msgstr ""

#: lib/fb_tools/vsphere/server.py:866
msgid "Trying to get VM folder object for path {!r}."
msgstr ""

#: lib/fb_tools/vsphere/server.py:891
msgid "Checking single VM folder {i}: {f!r}."
msgstr ""

#: lib/fb_tools/vsphere/server.py:902
msgid "Found VM folder {n}, parent: {p}"
msgstr ""

#: lib/fb_tools/vsphere/server.py:920
msgid "Ensuring existence of VSphere VM folder {!r}."
msgstr ""

#: lib/fb_tools/vsphere/server.py:945
msgid "VM Folder {!r} already exists."
msgstr ""

#: lib/fb_tools/vsphere/server.py:947
msgid "Creating VM folder {!r} ..."
msgstr "Creating VM folder {!r} …"

#: lib/fb_tools/vsphere/server.py:949
msgid "Simulation mode, don't creating it."
msgstr ""

#: lib/fb_tools/vsphere/server.py:965
msgid "Waiting for tasks to finish ..."
msgstr "Waiting for tasks to finish …"

#: lib/fb_tools/vsphere/server.py:977
msgid "Waiting at most {m} seconds for tasks {t} to finish ..."
msgstr "Waiting at most {m} seconds for tasks {t} to finish …"

#: lib/fb_tools/vsphere/server.py:980
msgid "Waiting for tasks {} to finish ..."
msgstr "Waiting for tasks {} to finish …"

#: lib/fb_tools/vsphere/server.py:1000
msgid "Waiting ..."
msgstr "Waiting …"

#: lib/fb_tools/vsphere/server.py:1034
msgid "Creating VM {!r} ..."
msgstr "Creating VM {!r} …"

#: lib/fb_tools/vsphere/server.py:1037
msgid "Simulation mode - VM {!r} will not be created."
msgstr ""

#: lib/fb_tools/vsphere/server.py:1055
msgid "Generating create spec for VM {!r} ..."
msgstr "Generating create spec for VM {!r} …"

#: lib/fb_tools/vsphere/server.py:1063
msgid "Datastore path: {!r}"
msgstr ""

#: lib/fb_tools/vsphere/server.py:1066
msgid "VM path name: {!r}"
msgstr ""

#: lib/fb_tools/vsphere/server.py:1116
msgid "Generated VM config:"
msgstr ""

#: lib/fb_tools/vsphere/server.py:1125
msgid "Given disksize {!r} must be greater than zero."
msgstr ""

#: lib/fb_tools/vsphere/server.py:1138
msgid "There may be created at most 6 disks, but {} were given."
msgstr ""

#: lib/fb_tools/vsphere/server.py:1152
>>>>>>> 2d024255
msgid "Generating spec for SCSI controller and one disk: {d}"
msgid_plural "Generating spec for SCSI controller and {n} disks: {d}"
msgstr[0] ""
msgstr[1] ""

<<<<<<< HEAD
#: lib/fb_tools/vsphere/server.py:1134
msgid "Generating spec for SCSI controller without disks."
msgstr ""

#: lib/fb_tools/vsphere/server.py:1159
msgid "Adding spec for disk {n!r} with {gb} GiB => {kb} KiByte."
msgstr ""

#: lib/fb_tools/vsphere/server.py:1194
msgid "Invalid Interface description {!r} given."
msgstr ""

#: lib/fb_tools/vsphere/server.py:1205
msgid "Defined interface:"
msgstr ""

#: lib/fb_tools/vsphere/server.py:1209
msgid "Adding spec for network interface {d!r} (Network {n!r}, MAC: {m!r}, summary: {s!r})."
msgstr ""

#: lib/fb_tools/vsphere/server.py:1261
msgid "Purging VM {!r} ..."
msgstr "Purging VM {!r} …"

#: lib/fb_tools/vsphere/server.py:1265
msgid "VM {!r} successful removed."
msgstr ""

#: lib/fb_tools/vsphere/server.py:1296
msgid "Did not found virtual ethernet device No. {no} (found {count} devices)."
msgstr ""

#: lib/fb_tools/vsphere/server.py:1315
msgid "Changes of MAC address:"
msgstr ""

#: lib/fb_tools/vsphere/server.py:1319
msgid "Successful changed MAC address of VM {v!r} to {m!r}."
msgstr ""

#: lib/fb_tools/vsphere/vm.py:111
msgid "The name of the vsphere may not be empty."
msgstr ""

#: lib/fb_tools/vsphere/vm.py:569
msgid "Unknown hardware device of type {}."
msgstr ""

#: lib/fb_tools/vsphere/vm.py:572
msgid "There is something wrong wit VM {n!r} in cluster {c!r} and path {p!r} ..."
msgstr "There is something wrong wit VM {n!r} in cluster {c!r} and path {p!r} …"

#: lib/fb_tools/vsphere/vm.py:694
msgid "VM is not in VM list."
msgstr ""

#: lib/fb_tools/xlate.py:115
msgid "Module directory: {!r}"
msgstr ""

#: lib/fb_tools/xlate.py:116
msgid "Base directory: {!r}"
msgstr ""

#: lib/fb_tools/xlate.py:117
msgid "Locale directory: {!r}"
msgstr ""

#: lib/fb_tools/xlate.py:118
msgid "Locale domain: {!r}"
msgstr ""

#: lib/fb_tools/xlate.py:119
msgid "Default Locale: {!r}"
msgstr ""

#: lib/fb_tools/xlate.py:120
=======
#: lib/fb_tools/vsphere/server.py:1155
msgid "Generating spec for SCSI controller without disks."
msgstr ""

#: lib/fb_tools/vsphere/server.py:1180
msgid "Adding spec for disk {n!r} with {gb} GiB => {kb} KiByte."
msgstr ""

#: lib/fb_tools/vsphere/server.py:1215
msgid "Invalid Interface description {!r} given."
msgstr ""

#: lib/fb_tools/vsphere/server.py:1226
msgid "Defined interface:"
msgstr ""

#: lib/fb_tools/vsphere/server.py:1230
msgid "Adding spec for network interface {d!r} (Network {n!r}, MAC: {m!r}, summary: {s!r})."
msgstr ""

#: lib/fb_tools/vsphere/server.py:1282
msgid "Purging VM {!r} ..."
msgstr "Purging VM {!r} …"

#: lib/fb_tools/vsphere/server.py:1286
msgid "VM {!r} successful removed."
msgstr ""

#: lib/fb_tools/vsphere/server.py:1317
msgid "Did not found virtual ethernet device No. {no} (found {count} devices)."
msgstr ""

#: lib/fb_tools/vsphere/server.py:1336
msgid "Changes of MAC address:"
msgstr ""

#: lib/fb_tools/vsphere/server.py:1340
msgid "Successful changed MAC address of VM {v!r} to {m!r}."
msgstr ""

#: lib/fb_tools/vsphere/vm.py:402
msgid "Created {} object:"
msgstr ""

#: lib/fb_tools/xlate.py:94
msgid "Module directory: {!r}"
msgstr ""

#: lib/fb_tools/xlate.py:95
msgid "Base directory: {!r}"
msgstr ""

#: lib/fb_tools/xlate.py:96
msgid "Locale directory: {!r}"
msgstr ""

#: lib/fb_tools/xlate.py:97
msgid "Locale domain: {!r}"
msgstr ""

#: lib/fb_tools/xlate.py:98
>>>>>>> 2d024255
msgid "Found .mo-file: {!r}"
msgstr ""
<|MERGE_RESOLUTION|>--- conflicted
+++ resolved
@@ -7,13 +7,8 @@
 msgstr ""
 "Project-Id-Version: fb_tools 1.6.3\n"
 "Report-Msgid-Bugs-To: frank@brehm-online.com\n"
-<<<<<<< HEAD
-"POT-Creation-Date: 2019-10-21 15:23+0200\n"
+"POT-Creation-Date: 2019-10-21 15:34+0200\n"
 "PO-Revision-Date: 2019-10-21 15:30+0200\n"
-=======
-"POT-Creation-Date: 2019-08-29 11:26+0200\n"
-"PO-Revision-Date: 2019-08-2r95 11:30+0100\n"
->>>>>>> 2d024255
 "Last-Translator: Frank Brehm <frank@brehm-online.com>\n"
 "Language: en_US\n"
 "Language-Team: en_US <frank@brehm-online.com>\n"
@@ -228,24 +223,15 @@
 
 #: lib/fb_tools/cfg_converter.py:629 lib/fb_tools/cfg_converter.py:635
 msgid "Loading module {!r} ..."
-<<<<<<< HEAD
-msgstr ""
-=======
 msgstr "Loading module {!r} …"
->>>>>>> 2d024255
 
 #: lib/fb_tools/cfg_converter.py:651
 msgid "File options"
 msgstr ""
 
 #: lib/fb_tools/cfg_converter.py:654 lib/fb_tools/cfg_converter.py:661
-<<<<<<< HEAD
 #: lib/fb_tools/get_file_rm_app.py:312 lib/fb_tools/get_vm_app.py:201
 #: lib/fb_tools/get_vm_list_app.py:271 lib/fb_tools/pdns_bulk_rm_app.py:189
-=======
-#: lib/fb_tools/get_file_rm_app.py:312 lib/fb_tools/get_vm_app.py:157
-#: lib/fb_tools/get_vm_list_app.py:161 lib/fb_tools/pdns_bulk_rm_app.py:189
->>>>>>> 2d024255
 #: lib/fb_tools/pdns_bulk_rm_app.py:236
 msgid "FILE"
 msgstr ""
@@ -334,17 +320,10 @@
 msgid "HJSON output options"
 msgstr ""
 
-<<<<<<< HEAD
 #: lib/fb_tools/cfg_converter.py:857 lib/fb_tools/get_vm_app.py:256
 #: lib/fb_tools/get_vm_list_app.py:331
 msgid "Starting {a!r}, version {v!r} ..."
-msgstr ""
-=======
-#: lib/fb_tools/cfg_converter.py:857 lib/fb_tools/get_vm_app.py:220
-#: lib/fb_tools/get_vm_list_app.py:216
-msgid "Starting {a!r}, version {v!r} ..."
 msgstr "Starting {a!r}, version {v!r} …"
->>>>>>> 2d024255
 
 #: lib/fb_tools/cfg_converter.py:894
 msgid "Interpreted content of {!r}:"
@@ -737,7 +716,6 @@
 msgid "VSPhere {!r} not found in list of configured VSPhere instances."
 msgstr ""
 
-<<<<<<< HEAD
 #: lib/fb_tools/get_vm_list_app.py:253
 msgid "for names of VMs"
 msgstr ""
@@ -745,11 +723,6 @@
 #: lib/fb_tools/get_vm_list_app.py:254
 msgid "A regular expression to filter the output list of VMs by their name (Default: {!r})."
 msgstr ""
-=======
-#: lib/fb_tools/get_vm_app.py:228 lib/fb_tools/get_vm_list_app.py:224
-msgid "Closing ..."
-msgstr "Closing …"
->>>>>>> 2d024255
 
 #: lib/fb_tools/get_vm_list_app.py:261
 msgid "Detailed output list (quering data needs some time longer)."
@@ -1117,17 +1090,10 @@
 msgid "Closing {!r} ..."
 msgstr "Closing {!r} …"
 
-<<<<<<< HEAD
 #: lib/fb_tools/handling_obj.py:760 lib/fb_tools/handling_obj.py:766 lib/fb_tools/vsphere/about.py:271
 #: lib/fb_tools/vsphere/cluster.py:276 lib/fb_tools/vsphere/dc.py:135 lib/fb_tools/vsphere/ds.py:206
 #: lib/fb_tools/vsphere/ds_cluster.py:110 lib/fb_tools/vsphere/iface.py:58
 #: lib/fb_tools/vsphere/network.py:124 lib/fb_tools/vsphere/server.py:537
-=======
-#: lib/fb_tools/handling_obj.py:749 lib/fb_tools/handling_obj.py:755 lib/fb_tools/vsphere/about.py:273
-#: lib/fb_tools/vsphere/cluster.py:276 lib/fb_tools/vsphere/dc.py:135 lib/fb_tools/vsphere/ds.py:206
-#: lib/fb_tools/vsphere/ds_cluster.py:110 lib/fb_tools/vsphere/iface.py:58
-#: lib/fb_tools/vsphere/network.py:124 lib/fb_tools/vsphere/server.py:591
->>>>>>> 2d024255
 msgid "Parameter {t!r} must be a {e}, {v!r} was given."
 msgstr ""
 
@@ -1259,19 +1225,12 @@
 msgid "Argument {a} {v!r} must be a {o} object."
 msgstr ""
 
-<<<<<<< HEAD
 #: lib/fb_tools/pdns/record.py:187 lib/fb_tools/pdns/record.py:396 lib/fb_tools/pdns/record.py:771
 #: lib/fb_tools/pdns/record.py:1047 lib/fb_tools/vsphere/cluster.py:261
 #: lib/fb_tools/vsphere/controller.py:175 lib/fb_tools/vsphere/dc.py:120
 #: lib/fb_tools/vsphere/disk.py:273 lib/fb_tools/vsphere/ds.py:324
 #: lib/fb_tools/vsphere/ds_cluster.py:166 lib/fb_tools/vsphere/ether.py:305
 #: lib/fb_tools/vsphere/host.py:490 lib/fb_tools/vsphere/network.py:187 lib/fb_tools/vsphere/vm.py:471
-=======
-#: lib/fb_tools/pdns/record.py:187 lib/fb_tools/pdns/record.py:396 lib/fb_tools/pdns/record.py:770
-#: lib/fb_tools/pdns/record.py:1046 lib/fb_tools/vsphere/cluster.py:261 lib/fb_tools/vsphere/dc.py:120
-#: lib/fb_tools/vsphere/ds.py:324 lib/fb_tools/vsphere/ds_cluster.py:166
-#: lib/fb_tools/vsphere/host.py:473 lib/fb_tools/vsphere/network.py:187 lib/fb_tools/vsphere/vm.py:325
->>>>>>> 2d024255
 msgid "Comparing {} objects ..."
 msgstr "Comparing {} objects …"
 
@@ -1733,7 +1692,6 @@
 msgid "Disconnecting from vSphere host {}."
 msgstr ""
 
-<<<<<<< HEAD
 #: lib/fb_tools/vsphere/about.py:283 lib/fb_tools/vsphere/cluster.py:300
 #: lib/fb_tools/vsphere/controller.py:274 lib/fb_tools/vsphere/dc.py:154
 #: lib/fb_tools/vsphere/disk.py:386 lib/fb_tools/vsphere/ds.py:237
@@ -1748,15 +1706,6 @@
 msgid "Created {} object:"
 msgstr ""
 
-=======
-#: lib/fb_tools/vsphere/about.py:285 lib/fb_tools/vsphere/cluster.py:300
-#: lib/fb_tools/vsphere/dc.py:154 lib/fb_tools/vsphere/ds.py:237
-#: lib/fb_tools/vsphere/ds_cluster.py:127 lib/fb_tools/vsphere/host.py:254
-#: lib/fb_tools/vsphere/host.py:504 lib/fb_tools/vsphere/network.py:148 lib/fb_tools/vsphere/vm.py:355
-msgid "Creating {} object from:"
-msgstr ""
-
->>>>>>> 2d024255
 #: lib/fb_tools/vsphere/cluster.py:308
 msgid "Cluster {c!r} has network {n!r}."
 msgstr ""
@@ -1836,7 +1785,6 @@
 msgid "Timeout on creating VM {vm!r} after {to:0.1f} seconds."
 msgstr ""
 
-<<<<<<< HEAD
 #: lib/fb_tools/vsphere/ether.py:440
 msgid "Checking class of ethernet card: {!r}"
 msgstr ""
@@ -1847,10 +1795,6 @@
 
 #: lib/fb_tools/vsphere/host.py:510
 msgid "Host {!r} seems to be offline!"
-=======
-#: lib/fb_tools/vsphere/host.py:230 lib/fb_tools/vsphere/host.py:488 lib/fb_tools/vsphere/vm.py:340
-msgid "Parameter {t!r} must be a {e}, {v!r} ({vt}) was given."
->>>>>>> 2d024255
 msgstr ""
 
 #: lib/fb_tools/vsphere/iface.py:122
@@ -2023,10 +1967,6 @@
 msgstr ""
 
 #: lib/fb_tools/vsphere/server.py:358 lib/fb_tools/vsphere/server.py:418
-<<<<<<< HEAD
-=======
-#: lib/fb_tools/vsphere/server.py:555 lib/fb_tools/vsphere/server.py:730
->>>>>>> 2d024255
 msgid "Found a {} child."
 msgstr ""
 
@@ -2055,7 +1995,6 @@
 #: lib/fb_tools/vsphere/server.py:436
 msgid "Trying to get all host systems from VSphere ..."
 msgstr "Trying to get all host systems from VSphere …"
-<<<<<<< HEAD
 
 #: lib/fb_tools/vsphere/server.py:463 lib/fb_tools/vsphere/server.py:468
 msgid "Found hosts:"
@@ -2075,47 +2014,12 @@
 
 #: lib/fb_tools/vsphere/server.py:524
 msgid "VSphere VM {!r} not found."
-=======
-
-#: lib/fb_tools/vsphere/server.py:463 lib/fb_tools/vsphere/server.py:468
-msgid "Found hosts:"
-msgstr ""
-
-#: lib/fb_tools/vsphere/server.py:474
-msgid "Checking {o}-object in cluster {c!r} ..."
-msgstr "Checking {o}-object in cluster {c!r} …"
-
-#: lib/fb_tools/vsphere/server.py:501
-msgid "Found host {h!r} in cluster {c!r}."
-msgstr ""
-
-#: lib/fb_tools/vsphere/server.py:513
-msgid "Trying to get VM {!r} from VSphere ..."
-msgstr "Trying to get VM {!r} from VSphere …"
-
-#: lib/fb_tools/vsphere/server.py:529 lib/fb_tools/vsphere/server.py:553
-#: lib/fb_tools/vsphere/server.py:704 lib/fb_tools/vsphere/server.py:728
-msgid "Searching in path {!r} ..."
-msgstr "Searching in path {!r} …"
-
-#: lib/fb_tools/vsphere/server.py:539
-msgid "VSphere VM {!r} not found."
-msgstr ""
-
-#: lib/fb_tools/vsphere/server.py:577
-msgid "Found VM {r} summary:"
-msgstr ""
-
-#: lib/fb_tools/vsphere/server.py:579
-msgid "Found VM {!r} config:"
->>>>>>> 2d024255
-msgstr ""
-
-#: lib/fb_tools/vsphere/server.py:680
+msgstr ""
+
+#: lib/fb_tools/vsphere/server.py:626
 msgid "Parameter {p!r} => {r!r} seems not to be a regex object."
 msgstr ""
 
-<<<<<<< HEAD
 #: lib/fb_tools/vsphere/server.py:630
 msgid "Parameter {p1!r} and {p2!r} may not be {w!r} at the same time."
 msgstr ""
@@ -2129,23 +2033,11 @@
 msgstr "Searching in path {!r} …"
 
 #: lib/fb_tools/vsphere/server.py:667
-=======
-#: lib/fb_tools/vsphere/server.py:684
-msgid "Parameter {p1!r} and {p2!r} may not be {w!r} at the same time."
-msgstr ""
-
-#: lib/fb_tools/vsphere/server.py:688
-msgid "Trying to get list of VMs with name pattern {!r} ..."
-msgstr "Trying to get list of VMs with name pattern {!r} …"
-
-#: lib/fb_tools/vsphere/server.py:715
->>>>>>> 2d024255
 msgid "Found one VM with pattern {p!r}."
 msgid_plural "Found {no} VMs with pattern {p!r}."
 msgstr[0] ""
 msgstr[1] ""
 
-<<<<<<< HEAD
 #: lib/fb_tools/vsphere/server.py:702
 msgid "Checking VM {!r} ..."
 msgstr "Checking VM {!r} …"
@@ -2271,139 +2163,11 @@
 msgstr ""
 
 #: lib/fb_tools/vsphere/server.py:1131
-=======
-#: lib/fb_tools/vsphere/server.py:755
-msgid "Checking VM {!r} ..."
-msgstr "Checking VM {!r} …"
-
-#: lib/fb_tools/vsphere/server.py:758
-msgid "Checking VM {!r} for being a template ..."
-msgstr "Checking VM {!r} for being a template …"
-
-#: lib/fb_tools/vsphere/server.py:760
-msgid "Checking VM {!r} for being not a template ..."
-msgstr "Checking VM {!r} for being not a template …"
-
-#: lib/fb_tools/vsphere/server.py:768
-msgid "Checking VM {!r} for pattern."
-msgstr ""
-
-#: lib/fb_tools/vsphere/server.py:771
-msgid "Found VM {!r}."
-msgstr ""
-
-#: lib/fb_tools/vsphere/server.py:803
-msgid "VM {!r} is already powered on."
-msgstr ""
-
-#: lib/fb_tools/vsphere/server.py:806
-msgid "Powering on VM {!r} ..."
-msgstr "Powering on VM {!r} …"
-
-#: lib/fb_tools/vsphere/server.py:810
-msgid "VM {!r} successful powered on."
-msgstr ""
-
-#: lib/fb_tools/vsphere/server.py:834
-msgid "VM {!r} is already powered off."
-msgstr ""
-
-#: lib/fb_tools/vsphere/server.py:837
-msgid "Powering off VM {!r} ..."
-msgstr "Powering off VM {!r} …"
-
-#: lib/fb_tools/vsphere/server.py:841
-msgid "VM {!r} successful powered off."
-msgstr ""
-
-#: lib/fb_tools/vsphere/server.py:849
-msgid "Ensuring existence of VSphere VM folders:"
-msgstr ""
-
-#: lib/fb_tools/vsphere/server.py:866
-msgid "Trying to get VM folder object for path {!r}."
-msgstr ""
-
-#: lib/fb_tools/vsphere/server.py:891
-msgid "Checking single VM folder {i}: {f!r}."
-msgstr ""
-
-#: lib/fb_tools/vsphere/server.py:902
-msgid "Found VM folder {n}, parent: {p}"
-msgstr ""
-
-#: lib/fb_tools/vsphere/server.py:920
-msgid "Ensuring existence of VSphere VM folder {!r}."
-msgstr ""
-
-#: lib/fb_tools/vsphere/server.py:945
-msgid "VM Folder {!r} already exists."
-msgstr ""
-
-#: lib/fb_tools/vsphere/server.py:947
-msgid "Creating VM folder {!r} ..."
-msgstr "Creating VM folder {!r} …"
-
-#: lib/fb_tools/vsphere/server.py:949
-msgid "Simulation mode, don't creating it."
-msgstr ""
-
-#: lib/fb_tools/vsphere/server.py:965
-msgid "Waiting for tasks to finish ..."
-msgstr "Waiting for tasks to finish …"
-
-#: lib/fb_tools/vsphere/server.py:977
-msgid "Waiting at most {m} seconds for tasks {t} to finish ..."
-msgstr "Waiting at most {m} seconds for tasks {t} to finish …"
-
-#: lib/fb_tools/vsphere/server.py:980
-msgid "Waiting for tasks {} to finish ..."
-msgstr "Waiting for tasks {} to finish …"
-
-#: lib/fb_tools/vsphere/server.py:1000
-msgid "Waiting ..."
-msgstr "Waiting …"
-
-#: lib/fb_tools/vsphere/server.py:1034
-msgid "Creating VM {!r} ..."
-msgstr "Creating VM {!r} …"
-
-#: lib/fb_tools/vsphere/server.py:1037
-msgid "Simulation mode - VM {!r} will not be created."
-msgstr ""
-
-#: lib/fb_tools/vsphere/server.py:1055
-msgid "Generating create spec for VM {!r} ..."
-msgstr "Generating create spec for VM {!r} …"
-
-#: lib/fb_tools/vsphere/server.py:1063
-msgid "Datastore path: {!r}"
-msgstr ""
-
-#: lib/fb_tools/vsphere/server.py:1066
-msgid "VM path name: {!r}"
-msgstr ""
-
-#: lib/fb_tools/vsphere/server.py:1116
-msgid "Generated VM config:"
-msgstr ""
-
-#: lib/fb_tools/vsphere/server.py:1125
-msgid "Given disksize {!r} must be greater than zero."
-msgstr ""
-
-#: lib/fb_tools/vsphere/server.py:1138
-msgid "There may be created at most 6 disks, but {} were given."
-msgstr ""
-
-#: lib/fb_tools/vsphere/server.py:1152
->>>>>>> 2d024255
 msgid "Generating spec for SCSI controller and one disk: {d}"
 msgid_plural "Generating spec for SCSI controller and {n} disks: {d}"
 msgstr[0] ""
 msgstr[1] ""
 
-<<<<<<< HEAD
 #: lib/fb_tools/vsphere/server.py:1134
 msgid "Generating spec for SCSI controller without disks."
 msgstr ""
@@ -2481,68 +2245,5 @@
 msgstr ""
 
 #: lib/fb_tools/xlate.py:120
-=======
-#: lib/fb_tools/vsphere/server.py:1155
-msgid "Generating spec for SCSI controller without disks."
-msgstr ""
-
-#: lib/fb_tools/vsphere/server.py:1180
-msgid "Adding spec for disk {n!r} with {gb} GiB => {kb} KiByte."
-msgstr ""
-
-#: lib/fb_tools/vsphere/server.py:1215
-msgid "Invalid Interface description {!r} given."
-msgstr ""
-
-#: lib/fb_tools/vsphere/server.py:1226
-msgid "Defined interface:"
-msgstr ""
-
-#: lib/fb_tools/vsphere/server.py:1230
-msgid "Adding spec for network interface {d!r} (Network {n!r}, MAC: {m!r}, summary: {s!r})."
-msgstr ""
-
-#: lib/fb_tools/vsphere/server.py:1282
-msgid "Purging VM {!r} ..."
-msgstr "Purging VM {!r} …"
-
-#: lib/fb_tools/vsphere/server.py:1286
-msgid "VM {!r} successful removed."
-msgstr ""
-
-#: lib/fb_tools/vsphere/server.py:1317
-msgid "Did not found virtual ethernet device No. {no} (found {count} devices)."
-msgstr ""
-
-#: lib/fb_tools/vsphere/server.py:1336
-msgid "Changes of MAC address:"
-msgstr ""
-
-#: lib/fb_tools/vsphere/server.py:1340
-msgid "Successful changed MAC address of VM {v!r} to {m!r}."
-msgstr ""
-
-#: lib/fb_tools/vsphere/vm.py:402
-msgid "Created {} object:"
-msgstr ""
-
-#: lib/fb_tools/xlate.py:94
-msgid "Module directory: {!r}"
-msgstr ""
-
-#: lib/fb_tools/xlate.py:95
-msgid "Base directory: {!r}"
-msgstr ""
-
-#: lib/fb_tools/xlate.py:96
-msgid "Locale directory: {!r}"
-msgstr ""
-
-#: lib/fb_tools/xlate.py:97
-msgid "Locale domain: {!r}"
-msgstr ""
-
-#: lib/fb_tools/xlate.py:98
->>>>>>> 2d024255
 msgid "Found .mo-file: {!r}"
 msgstr ""
