# English (United States) translations for fb_tools.
# Copyright (C) 2020 Frank Brehm, Berlin
# This file is distributed under the same license as the fb_tools project.
# Frank Brehm <frank.brehm@pixelpark.com>, 2020.
#
msgid ""
msgstr ""
"Project-Id-Version: fb_tools 1.6.3\n"
"Report-Msgid-Bugs-To: frank@brehm-online.com\n"
<<<<<<< HEAD
"POT-Creation-Date: 2019-10-21 15:34+0200\n"
"PO-Revision-Date: 2019-10-21 15:30+0200\n"
=======
"POT-Creation-Date: 2020-11-03 08:48+0100\n"
"PO-Revision-Date: 2019-09-11 16:15+0100\n"
>>>>>>> 289d4421
"Last-Translator: Frank Brehm <frank@brehm-online.com>\n"
"Language: en_US\n"
"Language-Team: en_US <frank@brehm-online.com>\n"
"Plural-Forms: nplurals=2; plural=(n != 1)\n"
"MIME-Version: 1.0\n"
"Content-Type: text/plain; charset=utf-8\n"
"Content-Transfer-Encoding: 8bit\n"
"Generated-By: Babel 2.8.0\n"

#: bin/get-file-to-remove:79
msgid ""
"{c}-Object:\n"
"{a}"
msgstr ""

#: lib/fb_tools/app.py:82 lib/fb_tools/get_vm_list_app.py:338
msgid "Got a {c} for pattern {p!r}: {e}"
msgstr ""

#: lib/fb_tools/app.py:107 lib/fb_tools/pdns/__init__.py:321
msgid "The path {!r} must be an absolute path."
msgstr ""

#: lib/fb_tools/app.py:113
msgid "The directory {!r} does not exists."
msgstr ""

#: lib/fb_tools/app.py:117
msgid "The given path {!r} exists, but is not a directory."
msgstr ""

#: lib/fb_tools/app.py:121
msgid "The given directory {!r} is not readable."
msgstr ""

#: lib/fb_tools/app.py:125
msgid "The given directory {!r} is not writeable."
msgstr ""

#: lib/fb_tools/app.py:140
msgid "Forced execution - whatever it means."
msgstr ""

#: lib/fb_tools/app.py:219
msgid "Invalid env_prefix {!r} given - it may not be empty."
msgstr ""

#: lib/fb_tools/app.py:223
msgid ""
"Invalid characters found in env_prefix {!r}, only alphanumeric characters and digits and "
"underscore (this not as the first character) are allowed."
msgstr ""

#: lib/fb_tools/app.py:234
msgid "Unknown and undescriped application."
msgstr ""

#: lib/fb_tools/app.py:259
msgid "Wrong exit_value {!r}, must be >= 0."
msgstr ""

#: lib/fb_tools/app.py:489
msgid "Trying to get {} via console ..."
msgstr "Trying to get {} via console …"

#: lib/fb_tools/app.py:504
msgid "Got a signal {}."
msgstr ""

#: lib/fb_tools/app.py:507
msgid "Got a signal {n!r} ({s})."
msgstr ""

#: lib/fb_tools/app.py:514
msgid "Exit on signal {n!r} ({s})."
msgstr ""

#: lib/fb_tools/app.py:522
msgid "Tweaking signal handlers."
msgstr ""

#: lib/fb_tools/app.py:528
msgid "Setting signal handler for {n!r} ({s})."
msgstr ""

#: lib/fb_tools/app.py:539
msgid "Enter "
msgstr ""

#: lib/fb_tools/app.py:546
msgid "Repeat enter "
msgstr ""

#: lib/fb_tools/app.py:556
msgid "{n} and repeated {n} did not match."
msgstr ""

#: lib/fb_tools/app.py:560
msgid "Restoring original signal handlers."
msgstr ""

#: lib/fb_tools/app.py:565
msgid "Got {n!r}: {s!r}"
msgstr ""

#: lib/fb_tools/app.py:615
msgid "The application is not completely initialized."
msgstr ""

#: lib/fb_tools/app.py:626
msgid "Object {!r} seems not to be completely initialized."
msgstr ""

#: lib/fb_tools/app.py:636
msgid "Ending."
msgstr ""

#: lib/fb_tools/app.py:655
msgid "Executing {} ..."
msgstr "Executing {} …"

#: lib/fb_tools/app.py:677
msgid "General options"
msgstr ""

#: lib/fb_tools/app.py:681
msgid "Simulation mode, nothing is really done."
msgstr ""

#: lib/fb_tools/app.py:692
msgid "Use colored output for messages."
msgstr ""

#: lib/fb_tools/app.py:699
msgid "Increase the verbosity level"
msgstr ""

#: lib/fb_tools/app.py:704
msgid "Silent execution, only warnings and errors are emitted."
msgstr ""

#: lib/fb_tools/app.py:709
msgid "Show this help message and exit."
msgstr ""

#: lib/fb_tools/app.py:713
msgid "Display brief usage message and exit."
msgstr ""

#: lib/fb_tools/app.py:715
#, python-format
msgid "Version of %(prog)s: {}"
msgstr ""

#: lib/fb_tools/app.py:718
msgid "Show program's version number and exit."
msgstr ""

#: lib/fb_tools/app.py:852
msgid "Starting in:"
msgstr ""

#: lib/fb_tools/app.py:874
msgid "Aborted by user interrupt."
msgstr ""

#: lib/fb_tools/cfg_converter.py:80
msgid "The input file is not existing"
msgstr ""

#: lib/fb_tools/cfg_converter.py:91
msgid "The input file is not readable"
msgstr ""

#: lib/fb_tools/cfg_converter.py:111
msgid "The configuration file type may not be None."
msgstr ""

#: lib/fb_tools/cfg_converter.py:116
msgid "The configuration file type must be one of {l}, given {g!r}."
msgstr ""

#: lib/fb_tools/cfg_converter.py:186
msgid "The value for {l!r} may be at least {m}, {v} were given."
msgstr ""

#: lib/fb_tools/cfg_converter.py:191
msgid "The value for {l!r} may be at most {m}, {v} were given."
msgstr ""

#: lib/fb_tools/cfg_converter.py:218
msgid "The YAML style type must be one of {l}, given {g!r}."
msgstr ""

#: lib/fb_tools/cfg_converter.py:271
msgid ""
"Converts the given configuration file from the given input format into the given output format "
"and print it out to {o} or into a given output file."
msgstr ""

#: lib/fb_tools/cfg_converter.py:329
msgid "Invalid input configuration type {!r}"
msgstr ""

#: lib/fb_tools/cfg_converter.py:346
msgid "Invalid target configuration type {!r}"
msgstr ""

#: lib/fb_tools/cfg_converter.py:406
msgid "The maximum width of generated YAML files must be at least {m} characters, {v!r} are given."
msgstr ""

#: lib/fb_tools/cfg_converter.py:411
msgid "The maximum width of generated YAML files must be at most {m} characters, {v!r} are given."
msgstr ""

#: lib/fb_tools/cfg_converter.py:427
msgid "The indention of generated YAML files must be at least {m} characters, {v!r} are given."
msgstr ""

#: lib/fb_tools/cfg_converter.py:432
msgid "The indention of generated YAML files must be at most {m} characters, {v!r} are given."
msgstr ""

#: lib/fb_tools/cfg_converter.py:472
msgid "The default style on ouput YAML must be one of {l}, but {v!r} was given."
msgstr ""

#: lib/fb_tools/cfg_converter.py:523
msgid "The linebreak used in ouput YAML must be one of {l}, but {v!r} was given."
msgstr ""

#: lib/fb_tools/cfg_converter.py:629 lib/fb_tools/cfg_converter.py:635
msgid "Loading module {!r} ..."
msgstr "Loading module {!r} …"

#: lib/fb_tools/cfg_converter.py:651
msgid "File options"
msgstr ""

#: lib/fb_tools/cfg_converter.py:654 lib/fb_tools/cfg_converter.py:661
#: lib/fb_tools/get_file_rm_app.py:312 lib/fb_tools/get_vm_app.py:201
#: lib/fb_tools/get_vm_list_app.py:271 lib/fb_tools/pdns_bulk_rm_app.py:189
#: lib/fb_tools/pdns_bulk_rm_app.py:236
msgid "FILE"
msgstr ""

#: lib/fb_tools/cfg_converter.py:655
msgid "The filename of the input file. Use {i!r} to read from {f} (which is the default)."
msgstr ""

#: lib/fb_tools/cfg_converter.py:662
msgid "The filename of the output file. Use {i!r} to write to {f} (which is the default)."
msgstr ""

#: lib/fb_tools/cfg_converter.py:669
msgid "Converting options"
msgstr ""

#: lib/fb_tools/cfg_converter.py:675 lib/fb_tools/cfg_converter.py:685
msgid "CFG_TYPE"
msgstr ""

#: lib/fb_tools/cfg_converter.py:678
msgid "The configuration type of the source, must be one of {}."
msgstr ""

#: lib/fb_tools/cfg_converter.py:688
msgid "The configuration type of the target, must be one of {}."
msgstr ""

#: lib/fb_tools/cfg_converter.py:703
msgid "YAML output options"
msgstr ""

#: lib/fb_tools/cfg_converter.py:708
msgid "The maximum width of generated lines on YAML output (Default: {})."
msgstr ""

#: lib/fb_tools/cfg_converter.py:714
msgid "The indention of generated YAML output (Default: {})."
msgstr ""

#: lib/fb_tools/cfg_converter.py:719
msgid "Include export tag type in YAML output."
msgstr ""

#: lib/fb_tools/cfg_converter.py:723
msgid "Print a collection as flow in YAML output."
msgstr ""

#: lib/fb_tools/cfg_converter.py:727
msgid "STYLE"
msgstr ""

#: lib/fb_tools/cfg_converter.py:729
msgid "The style of the scalars in YAML output, may be be one of {}."
msgstr ""

#: lib/fb_tools/cfg_converter.py:734
msgid "Don't print an explicit start marker in YAML output."
msgstr ""

#: lib/fb_tools/cfg_converter.py:738
msgid "Print an explicit end marker in YAML output."
msgstr ""

#: lib/fb_tools/cfg_converter.py:746
msgid "JSON output options"
msgstr ""

#: lib/fb_tools/cfg_converter.py:750 lib/fb_tools/cfg_converter.py:776
msgid "The {} output is guaranteed to have all incoming non-ASCII characters escaped."
msgstr ""

#: lib/fb_tools/cfg_converter.py:755 lib/fb_tools/cfg_converter.py:781
msgid ""
"The indention of the {} output. If given an positive integer value, these number of characters "
"are indented. I given '0', a negative integer or  an empty string (''), only newlines are "
"inserted. If a non empty string is given, this will be used as indention. If omitted, the most "
"compact form without newlines a.s.o. will be generated."
msgstr ""

#: lib/fb_tools/cfg_converter.py:764 lib/fb_tools/cfg_converter.py:790
msgid "The keys of dictionaries will be sorted in {} output."
msgstr ""

#: lib/fb_tools/cfg_converter.py:772
msgid "HJSON output options"
msgstr ""

#: lib/fb_tools/cfg_converter.py:857 lib/fb_tools/get_vm_app.py:256
#: lib/fb_tools/get_vm_list_app.py:331
msgid "Starting {a!r}, version {v!r} ..."
msgstr "Starting {a!r}, version {v!r} …"

#: lib/fb_tools/cfg_converter.py:894
msgid "Interpreted content of {!r}:"
msgstr ""

#: lib/fb_tools/cfg_converter.py:899 lib/fb_tools/cfg_converter.py:921
#: lib/fb_tools/cfg_converter.py:936
msgid "Loading content from {!r} format."
msgstr ""

#: lib/fb_tools/cfg_converter.py:955
msgid "Generated output:"
msgstr ""

#: lib/fb_tools/cfg_converter.py:965 lib/fb_tools/cfg_converter.py:981
#: lib/fb_tools/cfg_converter.py:1015
msgid "Dumping content to {!r} format."
msgstr ""

#: lib/fb_tools/common.py:151
msgid "{} is a tty."
msgstr ""

#: lib/fb_tools/common.py:155
msgid "Platform is Windows and not ansi_term."
msgstr ""

#: lib/fb_tools/common.py:159
msgid "{} is not a tty."
msgstr ""

#: lib/fb_tools/common.py:489
msgid "Given value is {!r}."
msgstr ""

#: lib/fb_tools/common.py:528
msgid "Could not determine bytes in {!r}."
msgstr ""

#: lib/fb_tools/common.py:613
msgid "Couldn't detect unit {!r}."
msgstr ""

#: lib/fb_tools/common.py:716
msgid "Argument {a!r} must be of type {t1!r} or {t2!r}."
msgstr ""

#: lib/fb_tools/config.py:65 lib/fb_tools/get_file_rm_app.py:388 lib/fb_tools/pdns_bulk_rm_app.py:275
msgid "File {!r} does not exists."
msgstr ""

#: lib/fb_tools/config.py:68 lib/fb_tools/get_file_rm_app.py:397 lib/fb_tools/pdns_bulk_rm_app.py:279
msgid "File {!r} is not a regular file."
msgstr ""

#: lib/fb_tools/config.py:124
msgid "Encoding {v!r} must be a {s!r} object, but is a {c!r} object instead."
msgstr ""

#: lib/fb_tools/config.py:142
msgid "A configuration directory may not be None."
msgstr ""

#: lib/fb_tools/config.py:158
msgid "A configuration file may not be None."
msgstr ""

#: lib/fb_tools/config.py:163 lib/fb_tools/config.py:171
msgid "Configuration file {!r} exists, but is not a regular file."
msgstr ""

#: lib/fb_tools/config.py:203
msgid "Searching for {!r} ..."
msgstr "Searching for {!r} …"

#: lib/fb_tools/config.py:205
msgid "Configuration file {!r} not found."
msgstr ""

#: lib/fb_tools/config.py:207
msgid "Configuration file error"
msgstr ""

#: lib/fb_tools/config.py:218
msgid "Reading {!r} ..."
msgstr "Reading {!r} …"

#: lib/fb_tools/config.py:229
msgid "Wrong configuration in {!r} found"
msgstr ""

#: lib/fb_tools/config.py:231
msgid "Configuration parse error"
msgstr ""

#: lib/fb_tools/config.py:254
msgid "Checking config section {!r} ..."
msgstr "Checking config section {!r} …"

#: lib/fb_tools/ddns/__init__.py:69
msgid "Got an error {c} on requesting {u!r}: {m}"
msgstr ""

#: lib/fb_tools/ddns/__init__.py:88
msgid "Directory does not exists"
msgstr ""

#: lib/fb_tools/ddns/__init__.py:99
msgid "Path is not a directory"
msgstr ""

#: lib/fb_tools/ddns/__init__.py:110
msgid "Invalid permissions"
msgstr ""

#: lib/fb_tools/ddns/__init__.py:131
msgid "This is a base DDNS related application."
msgstr ""

#: lib/fb_tools/ddns/__init__.py:167 lib/fb_tools/pdns/__init__.py:253
msgid "Invalid user agent {!r} given."
msgstr ""

#: lib/fb_tools/ddns/__init__.py:197
msgid "DDNS options"
msgstr ""

#: lib/fb_tools/ddns/__init__.py:211 lib/fb_tools/ddns/__init__.py:214
msgid "Perform action only for {}."
msgstr ""

#: lib/fb_tools/ddns/__init__.py:217
msgid "The IP protocol, for which the action should be performed (one of {c}, default {d!r})."
msgstr ""

#: lib/fb_tools/ddns/__init__.py:231
msgid "PROTOCOL"
msgstr ""

#: lib/fb_tools/ddns/__init__.py:241
msgid "DIRECTORY"
msgstr ""

#: lib/fb_tools/ddns/__init__.py:243
msgid ""
"The directory, where to read and write the cache files of the evaluated IP addresses (default: "
"{!r})."
msgstr ""

#: lib/fb_tools/ddns/__init__.py:250
msgid "SECONDS"
msgstr ""

#: lib/fb_tools/ddns/__init__.py:251
msgid "The timeout in seconds for Web requests (default: {})."
msgstr ""

#: lib/fb_tools/ddns/__init__.py:310 lib/fb_tools/ddns/config.py:210
msgid "Invalid value {!r} as timeout:"
msgstr ""

#: lib/fb_tools/ddns/__init__.py:320 lib/fb_tools/pdns/__init__.py:117
msgid "Setting Loglevel of the {m} module to {ll}."
msgstr ""

#: lib/fb_tools/ddns/__init__.py:331
msgid "Trying to get my public IPv{} address."
msgstr ""

#: lib/fb_tools/ddns/__init__.py:343 lib/fb_tools/pdns/server.py:109 lib/fb_tools/pdns/server.py:126
msgid "Got a response:"
msgstr ""

#: lib/fb_tools/ddns/__init__.py:355 lib/fb_tools/pdns/__init__.py:357
msgid "Request method: {!r}"
msgstr ""

#: lib/fb_tools/ddns/__init__.py:375 lib/fb_tools/pdns/__init__.py:379
msgid "Simulation mode, Request will not be sent."
msgstr ""

#: lib/fb_tools/ddns/__init__.py:388
msgid "Got a {c} on requesting {u!r}: {e}."
msgstr ""

#: lib/fb_tools/ddns/__init__.py:395 lib/fb_tools/pdns/__init__.py:402
msgid "Failed to parse the response"
msgstr ""

#: lib/fb_tools/ddns/__init__.py:424
msgid "Checking existence and accessibility of working directory {!r} ..."
msgstr "Checking existence and accessibility of working directory {!r} …"

#: lib/fb_tools/ddns/__init__.py:436 lib/fb_tools/ddns/update_app.py:163
msgid "No read access"
msgstr ""

#: lib/fb_tools/ddns/__init__.py:440 lib/fb_tools/ddns/update_app.py:166
msgid "No write access"
msgstr ""

#: lib/fb_tools/ddns/__init__.py:453
msgid "Writing IP address {a!r} into {f!r} ..."
msgstr "Writing IP address {a!r} into {f!r} …"

#: lib/fb_tools/ddns/__init__.py:479
msgid "File {!r} not found."
msgstr ""

#: lib/fb_tools/ddns/__init__.py:482
msgid "Reading IP address from {!r}..."
msgstr "Reading IP address from {!r} …"

#: lib/fb_tools/ddns/__init__.py:502
msgid "Line {li!r} in {f!r} is not a valid IP address:"
msgstr ""

#: lib/fb_tools/ddns/config.py:103
msgid "Invalid timeout {!r} for Web requests, must be 0 < SECONDS < 3600."
msgstr ""

#: lib/fb_tools/ddns/config.py:224
msgid "Invalid value {ur} for protocols to update, valid protocols are: "
msgstr ""

#: lib/fb_tools/ddns/config.py:233 lib/fb_tools/ddns/config.py:270
msgid "Unknown configuration option {o!r} with value {v!r} in section {s!r}."
msgstr ""

#: lib/fb_tools/ddns/config.py:255
msgid "The path to the working directory must be an absolute path (given: {!r})."
msgstr ""

#: lib/fb_tools/ddns/config.py:265
msgid "The path to the logfile must be an absolute path (given: {!r})."
msgstr ""

#: lib/fb_tools/ddns/myip_app.py:46
msgid ""
"Tries to detect the public NAT IPv4 address and/or the automatic assigned IPv6 address in a "
"local network and print it out."
msgstr ""

#: lib/fb_tools/ddns/myip_app.py:51 lib/fb_tools/ddns/myip_app.py:52
msgid "Use only {} to retreive the public IP address."
msgstr ""

#: lib/fb_tools/ddns/myip_app.py:53
msgid "The IP protocol, for which the public IP should be retrieved (one of {c}, default {d!r})."
msgstr ""

#: lib/fb_tools/ddns/myip_app.py:99
msgid "myip options"
msgstr ""

#: lib/fb_tools/ddns/myip_app.py:103
msgid "Write found public IPs into a cache file in working directory."
msgstr ""

#: lib/fb_tools/ddns/update_app.py:59
msgid "Updating the DDNS records, even if seems not to be changed."
msgstr ""

#: lib/fb_tools/ddns/update_app.py:62
msgid "Tries to update the A and/or AAAA record at ddns.de with the current IP address."
msgstr ""

#: lib/fb_tools/ddns/update_app.py:67 lib/fb_tools/ddns/update_app.py:68
msgid "Update only the {} record with the public IP address."
msgstr ""

#: lib/fb_tools/ddns/update_app.py:69
msgid ""
"The IP protocol, for which the appropriate DNS record should be updated with the public IP (one "
"of {c}, default {d!r})."
msgstr ""

#: lib/fb_tools/ddns/update_app.py:152
msgid "Checking existence and accessibility of log directory {!r} ..."
msgstr "Checking existence and accessibility of log directory {!r} …"

#: lib/fb_tools/ddns/update_app.py:187
msgid "Update DDNS options"
msgstr ""

#: lib/fb_tools/ddns/update_app.py:190
msgid "USER"
msgstr ""

#: lib/fb_tools/ddns/update_app.py:191
msgid "The username to login at ddns.de."
msgstr ""

#: lib/fb_tools/ddns/update_app.py:195
msgid "PASSWORD"
msgstr ""

#: lib/fb_tools/ddns/update_app.py:196
msgid "The password of the user to login at ddns.de."
msgstr ""

#: lib/fb_tools/ddns/update_app.py:200
msgid "FILENAME"
msgstr ""

#: lib/fb_tools/ddns/update_app.py:201
msgid "The filename to use as a logfile. Leave it empty to disable file logging."
msgstr ""

#: lib/fb_tools/ddns/update_app.py:208
msgid "Update all domains, which are connected whith the given ddns account."
msgstr ""

#: lib/fb_tools/ddns/update_app.py:212
msgid "DOMAIN"
msgstr ""

#: lib/fb_tools/ddns/update_app.py:213
msgid "The particular domain(s), which should be updated (if not all)."
msgstr ""

#: lib/fb_tools/ddns/update_app.py:230
msgid "No domains to update given, but the option all domains is deactivated."
msgstr ""

#: lib/fb_tools/ddns/update_app.py:284
msgid "Ending {a!r}."
msgstr ""

#: lib/fb_tools/ddns/update_app.py:292 lib/fb_tools/ddns/update_app.py:330
msgid "Last {w} address: {a!r}."
msgstr ""

#: lib/fb_tools/ddns/update_app.py:294 lib/fb_tools/ddns/update_app.py:332
msgid "Did not found a last {} address."
msgstr ""

#: lib/fb_tools/ddns/update_app.py:297
msgid "Got no public IPv4 address."
msgstr ""

#: lib/fb_tools/ddns/update_app.py:302 lib/fb_tools/ddns/update_app.py:340
msgid "Address {a!r} seems not to be a valid {w} address: {e}"
msgstr ""

#: lib/fb_tools/ddns/update_app.py:307 lib/fb_tools/ddns/update_app.py:345
msgid "Address {a!r} seems not to be a valid {w} address."
msgstr ""

#: lib/fb_tools/ddns/update_app.py:312 lib/fb_tools/ddns/update_app.py:350
msgid "Current {w} address is {a!r}."
msgstr ""

#: lib/fb_tools/ddns/update_app.py:315 lib/fb_tools/ddns/update_app.py:353
msgid "The public {w} address {a!r} seems not to be changed since the last update."
msgstr ""

#: lib/fb_tools/ddns/update_app.py:335
msgid "Got no public IPv6 address."
msgstr ""

#: lib/fb_tools/ddns/update_app.py:366
msgid "Updating DNS records to IPv{p} address {a!r} ..."
msgstr "Updating DNS records to IPv{p} address {a!r} …"

#: lib/fb_tools/errors.py:44
msgid "Wrong mail address {a!r} ({c})"
msgstr ""

#: lib/fb_tools/errors.py:107
msgid "Process with PID {pid} got signal {signal}."
msgstr ""

#: lib/fb_tools/errors.py:146 lib/fb_tools/vsphere/errors.py:139
msgid "The network {!r} is not existing."
msgstr ""

#: lib/fb_tools/errors.py:165 lib/fb_tools/vsphere/errors.py:158
msgid "Could not connect to the vSphere host {h}:{p} as user {u!r}."
msgstr ""

#: lib/fb_tools/errors.py:186
msgid "No SAN based datastore found with at least {m:0.0f} MiB == {g:0.1f} GiB available space."
msgstr ""

#: lib/fb_tools/errors.py:224
msgid "Method {func}() has to be overridden in class {cls!r}."
msgstr ""

#: lib/fb_tools/errors.py:256
msgid " (timeout after {:0.1f} secs)"
msgstr ""

#: lib/fb_tools/errors.py:283
msgid "Timeout error on reading"
msgstr ""

#: lib/fb_tools/errors.py:305
msgid "Timeout error on writing"
msgstr ""

#: lib/fb_tools/errors.py:328
msgid "Unknown OS command."
msgstr ""

#: lib/fb_tools/errors.py:335
msgid "Empty command list given."
msgstr ""

#: lib/fb_tools/errors.py:346
#, fuzzy
msgid "Could not found OS command:"
msgid_plural "Could not found OS commands:"
msgstr[0] ""
msgstr[1] ""

#: lib/fb_tools/errors.py:379
msgid "Couldn't occupy lockfile {lf!r} in {d:0.1f} seconds with {tries} tries."
msgstr ""

#: lib/fb_tools/get_file_rm_app.py:61
msgid "Value must be at least {m} - {v} was given."
msgstr ""

#: lib/fb_tools/get_file_rm_app.py:103
msgid "The given pattern {!r} is not a valid date pattern"
msgstr ""

#: lib/fb_tools/get_file_rm_app.py:107
#, python-format
msgid ". The must be exactly one occurence of '%Y', one of '%m' and one of '%d'."
msgstr ""

#: lib/fb_tools/get_file_rm_app.py:136
msgid ""
"Returns a newline separated list of files generated from file globbing patterns given as "
"arguments to this application, where all files are omitted, which should not be removed."
msgstr ""

#: lib/fb_tools/get_file_rm_app.py:175 lib/fb_tools/get_file_rm_app.py:191
#: lib/fb_tools/get_file_rm_app.py:207 lib/fb_tools/get_file_rm_app.py:223
#: lib/fb_tools/get_file_rm_app.py:239
msgid "Wrong value {v!r} for {n}, must be >= {m}"
msgstr ""

#: lib/fb_tools/get_file_rm_app.py:264
msgid "Keep options"
msgstr ""

#: lib/fb_tools/get_file_rm_app.py:267
msgid "NR_FILES"
msgstr ""

#: lib/fb_tools/get_file_rm_app.py:269
msgid "How many of the last files should be kept (default: {default}, minimum: {min})?"
msgstr ""

#: lib/fb_tools/get_file_rm_app.py:276
msgid "DAYS"
msgstr ""

#: lib/fb_tools/get_file_rm_app.py:278
msgid "How many files one per day from today on should be kept (default: {default}, minimum: {min})?"
msgstr ""

#: lib/fb_tools/get_file_rm_app.py:285
msgid "WEEKS"
msgstr ""

#: lib/fb_tools/get_file_rm_app.py:287
msgid "How many files one per week from today on should be kept (default: {default}, minimum: {min})?"
msgstr ""

#: lib/fb_tools/get_file_rm_app.py:294
msgid "MONTHS"
msgstr ""

#: lib/fb_tools/get_file_rm_app.py:296
msgid "How many files one per month from today on should be kept (default: {default}, minimum: {min})?"
msgstr ""

#: lib/fb_tools/get_file_rm_app.py:303
msgid "YEARS"
msgstr ""

#: lib/fb_tools/get_file_rm_app.py:305
msgid "How many files one per year from today on should be kept (default: {default}, minimum: {min})?"
msgstr ""

<<<<<<< HEAD
=======
#: lib/fb_tools/ddns/__init__.py:256 lib/fb_tools/get_file_rm_app.py:312
#: lib/fb_tools/get_vm_app.py:201 lib/fb_tools/get_vm_list_app.py:315
#: lib/fb_tools/pdns_bulk_rm_app.py:189 lib/fb_tools/pdns_bulk_rm_app.py:236
msgid "FILE"
msgstr ""

>>>>>>> 289d4421
#: lib/fb_tools/get_file_rm_app.py:313
msgid "File pattern to generate list of files to remove."
msgstr ""

#: lib/fb_tools/get_file_rm_app.py:341
msgid "Resolving date pattern {!r}."
msgstr ""

#: lib/fb_tools/get_file_rm_app.py:365
msgid "Checking given files..."
msgstr "Checking given files …"

#: lib/fb_tools/get_file_rm_app.py:370
msgid "Checking given file {!r} ..."
msgstr "Checking given file {!r} …"

#: lib/fb_tools/get_file_rm_app.py:379
msgid "Resolved paths:"
msgstr ""

#: lib/fb_tools/get_file_rm_app.py:381
msgid "File pattern {!r} does not match any files."
msgstr ""

#: lib/fb_tools/get_file_rm_app.py:386
msgid "Checking {!r} ..."
msgstr "Checking {!r} …"

#: lib/fb_tools/get_file_rm_app.py:392
msgid "File {!r} is a regular file."
msgstr ""

#: lib/fb_tools/get_file_rm_app.py:395
msgid "Path {!r} is a directory."
msgstr ""

#: lib/fb_tools/get_file_rm_app.py:402
msgid "File {fi!r} does not match pattern {pa!r}."
msgstr ""

#: lib/fb_tools/get_file_rm_app.py:412
msgid "Date in file {fi!r} is not a valid date: {e}."
msgstr ""

#: lib/fb_tools/get_file_rm_app.py:464
msgid "Did not found any files to evaluate."
msgstr ""

#: lib/fb_tools/get_file_rm_app.py:497
msgid "Keeping last file ..."
msgid_plural "Keeping last {} files ..."
msgstr[0] "Keeping last file …"
msgstr[1] "Keeping last {} files …"

#: lib/fb_tools/get_file_rm_app.py:503
msgid "Keep last file {!r}."
msgstr ""

#: lib/fb_tools/get_file_rm_app.py:508
msgid "Files to keep:"
msgstr ""

#: lib/fb_tools/get_file_rm_app.py:529
msgid "Files to keep for year:"
msgstr ""

#: lib/fb_tools/get_file_rm_app.py:551
msgid "Got last month: {!r}"
msgstr ""

#: lib/fb_tools/get_file_rm_app.py:565
msgid "Files to keep for month:"
msgstr ""

#: lib/fb_tools/get_file_rm_app.py:579
msgid "Got last Monday: {!r}"
msgstr ""

#: lib/fb_tools/get_file_rm_app.py:592
msgid "Files to keep for week:"
msgstr ""

#: lib/fb_tools/get_file_rm_app.py:605
msgid "Got last day: {!r}"
msgstr ""

#: lib/fb_tools/get_file_rm_app.py:616
msgid "Keeping all files from today."
msgstr ""

#: lib/fb_tools/get_file_rm_app.py:623
msgid "Files to keep for day:"
msgstr ""

#: lib/fb_tools/get_file_rm_app.py:640
msgid "Trying to get date of file {!r}."
msgstr ""

#: lib/fb_tools/get_file_rm_app.py:679
msgid "Explored and assigned files:"
msgstr ""

#: lib/fb_tools/get_vm_app.py:68
msgid "Tries to get information about the given virtual machines in VMWare VSphere and print it out."
msgstr ""

#: lib/fb_tools/get_vm_app.py:148 lib/fb_tools/get_vm_list_app.py:175
msgid ""
"Configuration file {f!r} does not exists. Please copy {d!r} to {f!r} and fill out all necessary "
"entries, e.g. the passwords."
msgstr ""

#: lib/fb_tools/get_vm_app.py:168 lib/fb_tools/get_vm_list_app.py:221
msgid "Did not found any valid VSphere definition in {!r}."
msgstr ""

#: lib/fb_tools/get_vm_app.py:180 lib/fb_tools/get_vm_list_app.py:233
msgid "Enter password for {n} VSPhere user {u!r} on host {h!r}:"
msgstr ""

#: lib/fb_tools/ddns/__init__.py:258 lib/fb_tools/get_vm_app.py:203
#: lib/fb_tools/get_vm_list_app.py:317 lib/fb_tools/pdns_bulk_rm_app.py:191
msgid "Configuration file (default: {!r})"
msgstr ""

#: lib/fb_tools/get_vm_app.py:208
msgid "Names of the VM to get information."
msgstr ""

#: lib/fb_tools/get_vm_app.py:215 lib/fb_tools/get_vm_list_app.py:324
msgid "Got command line arguments:"
msgstr ""

#: lib/fb_tools/get_vm_app.py:249 lib/fb_tools/get_vm_list_app.py:379
msgid "Could not initialize {} object from:"
msgstr ""

<<<<<<< HEAD
#: lib/fb_tools/get_vm_app.py:265 lib/fb_tools/get_vm_list_app.py:340
=======
#: lib/fb_tools/ddns/myip_app.py:139 lib/fb_tools/ddns/update_app.py:275
#: lib/fb_tools/get_vm_app.py:256 lib/fb_tools/get_vm_list_app.py:386
msgid "Starting {a!r}, version {v!r} ..."
msgstr "Starting {a!r}, version {v!r} …"

#: lib/fb_tools/get_vm_app.py:265 lib/fb_tools/get_vm_list_app.py:395
>>>>>>> 289d4421
msgid "Closing VSPhere object {!r} ..."
msgstr "Closing VSPhere object {!r} …"

#: lib/fb_tools/get_vm_app.py:300
msgid "NOT FOUND"
msgstr ""

#: lib/fb_tools/get_vm_app.py:327 lib/fb_tools/get_vm_app.py:361
msgid "Unknown"
msgstr ""

#: lib/fb_tools/get_vm_app.py:330
msgid " 1 disk "
msgid_plural "{>2} disks"
msgstr[0] ""
msgstr[1] ""

#: lib/fb_tools/get_vm_app.py:341
msgid "Disk"
msgid_plural "Disks"
msgstr[0] ""
msgstr[1] ""

#: lib/fb_tools/get_vm_app.py:352 lib/fb_tools/get_vm_app.py:368
msgid "None"
msgstr ""

#: lib/fb_tools/get_vm_list_app.py:69
msgid "Tries to get a list of all virtual machines in VMWare VSphere and print it out."
msgstr ""

#: lib/fb_tools/get_vm_list_app.py:198
msgid "Checking for configured VSPhere instance {!r} ..."
msgstr "Checking for configured VSPhere instance {!r} …"

#: lib/fb_tools/get_vm_list_app.py:202
msgid "VSPhere {!r} not found in list of configured VSPhere instances."
msgstr ""

#: lib/fb_tools/get_vm_list_app.py:253
msgid "Filter options"
msgstr ""

#: lib/fb_tools/get_vm_list_app.py:258
msgid "for names of VMs"
msgstr ""

#: lib/fb_tools/get_vm_list_app.py:259
msgid "A regular expression to filter the output list of VMs by their name (Default: {!r})."
msgstr ""

#: lib/fb_tools/get_vm_list_app.py:266
msgid "TYPE"
msgstr ""

#: lib/fb_tools/get_vm_list_app.py:267
msgid "Filter output for the type of the VM. Valid values are {li} (Default: {dflt!r})."
msgstr ""

#: lib/fb_tools/get_vm_list_app.py:276
msgid "Filter output for online VMs."
msgstr ""

#: lib/fb_tools/get_vm_list_app.py:280
msgid "Filter output for offline VMs and templates."
msgstr ""

#: lib/fb_tools/get_vm_list_app.py:285
msgid "for VMWare hardware config version"
msgstr ""

#: lib/fb_tools/get_vm_list_app.py:286
msgid ""
"A regular expression to filter the output list of VMs by the VMWare hardware configuration "
"version (e.g. '{}')."
msgstr ""

#: lib/fb_tools/get_vm_list_app.py:293
msgid "for the Operating System version"
msgstr ""

#: lib/fb_tools/get_vm_list_app.py:294
msgid ""
"A regular expression to filter the output list of VMs by their Operating System version, e.g. "
"'{}'."
msgstr ""

#: lib/fb_tools/get_vm_list_app.py:301
msgid "The VSPhere names from configuration, in which the VMs should be searched."
msgstr ""

#: lib/fb_tools/get_vm_list_app.py:305
msgid "Output options"
msgstr ""

#: lib/fb_tools/get_vm_list_app.py:309
msgid "Detailed output list (quering data needs some time longer)."
msgstr ""

#: lib/fb_tools/get_vm_list_app.py:312
msgid "Additional options"
msgstr ""

#: lib/fb_tools/get_vm_list_app.py:335
msgid "Regular expression for filtering: {!r}"
msgstr ""

#: lib/fb_tools/get_vm_list_app.py:345
msgid "Detailed output is required because of your given options."
msgstr ""

#: lib/fb_tools/get_vm_list_app.py:496
msgid "Found no VMWare VMs."
msgstr ""

#: lib/fb_tools/get_vm_list_app.py:498
msgid "Found one VMWare VM."
msgid_plural "Found {} VMWare VMs."
msgstr[0] ""
msgstr[1] ""

#: lib/fb_tools/get_vm_list_app.py:555
msgid "Found a {} object:"
msgstr ""

#: lib/fb_tools/handler/__init__.py:157
msgid "Invalid time zone name {!r}."
msgstr ""

#: lib/fb_tools/handler/__init__.py:159
msgid "Setting time zone to {!r}."
msgstr ""

#: lib/fb_tools/handler/__init__.py:163
msgid "Name of the time zone: {!r}."
msgstr ""

#: lib/fb_tools/handler/__init__.py:170
msgid "{}-object not initialized."
msgstr ""

#: lib/fb_tools/handler/__init__.py:172
msgid "Method {} must be overridden in descendant classes."
msgstr ""

#: lib/fb_tools/handler/__init__.py:250
msgid "Quiet execution."
msgstr ""

#: lib/fb_tools/handler/__init__.py:298
msgid "Starting synchronous communication with '{}'."
msgstr ""

#: lib/fb_tools/handler/__init__.py:302
msgid "Finished communication with '{}'."
msgstr ""

#: lib/fb_tools/handler/__init__.py:316
msgid "Parameter {p!r} is not of type {t!r}."
msgstr ""

#: lib/fb_tools/handler/__init__.py:321
msgid "Got completed process:"
msgstr ""

#: lib/fb_tools/handler/__init__.py:325 lib/fb_tools/handler/__init__.py:336
msgid "Output on {}:"
msgstr ""

#: lib/fb_tools/handler/__init__.py:357
msgid "Starting asynchronous communication with '{cmd}', heartbeat interval is {interval:0.1f} seconds."
msgstr ""

#: lib/fb_tools/handler/__init__.py:372
msgid "Checking for the end of the communication ..."
msgstr "Checking for the end of the communication …"

#: lib/fb_tools/handler/__init__.py:382
msgid "Time to execute the heartbeat handler."
msgstr ""

#: lib/fb_tools/handler/__init__.py:386
msgid "Sleeping {:0.2f} seconds ..."
msgstr "Sleeping {:0.2f} seconds …"

#: lib/fb_tools/handler/__init__.py:394 lib/fb_tools/handler/__init__.py:403
msgid "   {w} is now: {o!r}"
msgstr ""

#: lib/fb_tools/handler/lock.py:94
msgid "Locking directory {!r} doesn't exists or is not a directory."
msgstr ""

#: lib/fb_tools/handler/lock.py:121 lib/fb_tools/handler/lock.py:818
msgid "Locking directory {!r} isn't writeable."
msgstr ""

#: lib/fb_tools/handler/lock.py:186
msgid "No lockfile given on init of a LockObject object."
msgstr ""

#: lib/fb_tools/handler/lock.py:192
msgid "Lockfile {!r} doesn't exists, but don't worry, it's simulation mode."
msgstr ""

#: lib/fb_tools/handler/lock.py:196 lib/fb_tools/handler/lock.py:1059
msgid "Lockfile {!r} doesn't exists."
msgstr ""

#: lib/fb_tools/handler/lock.py:199
msgid "Lockfile {!r} is not a regular file."
msgstr ""

#: lib/fb_tools/handler/lock.py:356
msgid "Closing file descriptor {} ..."
msgstr "Closing file descriptor {} …"

#: lib/fb_tools/handler/lock.py:367
msgid "Automatic removing of {!r} ..."
msgstr "Automatic removing of {!r} …"

#: lib/fb_tools/handler/lock.py:399
msgid "Refreshing atime and mtime of {!r} to the current timestamp."
msgstr ""

#: lib/fb_tools/handler/lock.py:536 lib/fb_tools/handler/lock.py:558 lib/fb_tools/handler/lock.py:580
#: lib/fb_tools/handler/lock.py:603 lib/fb_tools/handler/lock.py:702 lib/fb_tools/handler/lock.py:1048
msgid "Value {val!r} for {what} is not a Number."
msgstr ""

#: lib/fb_tools/handler/lock.py:541 lib/fb_tools/handler/lock.py:563 lib/fb_tools/handler/lock.py:585
#: lib/fb_tools/handler/lock.py:608 lib/fb_tools/handler/lock.py:707 lib/fb_tools/handler/lock.py:1052
msgid "The value for {what} must be greater than zero (is {val!r})."
msgstr ""

#: lib/fb_tools/handler/lock.py:712
msgid "The value for {what} must be greater than or equal to zero (is {val!r})."
msgstr ""

#: lib/fb_tools/handler/lock.py:798
msgid "Invalid PID {} given on calling create_lockfile()."
msgstr ""

#: lib/fb_tools/handler/lock.py:807
msgid "Using lock directory {!r} ..."
msgstr "Using lock directory {!r} …"

#: lib/fb_tools/handler/lock.py:815
msgid "Trying to lock lockfile {!r} ..."
msgstr "Trying to lock lockfile {!r} …"

#: lib/fb_tools/handler/lock.py:856
msgid "Current time difference: {:0.3f} seconds."
msgstr ""

#: lib/fb_tools/handler/lock.py:861
msgid "Try {try_nr} on creating lockfile {lfile!r} ..."
msgstr "Try {try_nr} on creating lockfile {lfile!r} …"

#: lib/fb_tools/handler/lock.py:872 lib/fb_tools/handler/lock.py:993
msgid "Removing lockfile {!r} ..."
msgstr "Removing lockfile {!r} …"

#: lib/fb_tools/handler/lock.py:877 lib/fb_tools/handler/lock.py:1001
msgid "Error on removing lockfile {lfile!r}: {err}"
msgstr ""

#: lib/fb_tools/handler/lock.py:890
msgid "Sleeping for {:0.1f} seconds."
msgstr ""

#: lib/fb_tools/handler/lock.py:905
msgid "Got a lock for lockfile {!r}."
msgstr ""

#: lib/fb_tools/handler/lock.py:911
msgid "Write {what!r} in lockfile {lfile!r} ..."
msgstr "Write {what!r} in lockfile {lfile!r} …"

#: lib/fb_tools/handler/lock.py:920
msgid "Seeking and syncing {!r} ..."
msgstr "Seeking and syncing {!r} …"

#: lib/fb_tools/handler/lock.py:950
msgid "Trying to open {!r} exclusive ..."
msgstr "Trying to open {!r} exclusive …"

#: lib/fb_tools/handler/lock.py:952
msgid "Simulation mode, no real creation of a lockfile."
msgstr ""

#: lib/fb_tools/handler/lock.py:960
msgid "Error on creating lockfile {lfile!r}: {err}"
msgstr ""

#: lib/fb_tools/handler/lock.py:990
msgid "Lockfile {!r} to remove doesn't exists."
msgstr ""

#: lib/fb_tools/handler/lock.py:995
msgid "Simulation mode - lockfile won't removed."
msgstr ""

#: lib/fb_tools/handler/lock.py:1056
msgid "Checking lockfile {!r} ..."
msgstr "Checking lockfile {!r} …"

#: lib/fb_tools/handler/lock.py:1063
msgid "No read access for lockfile {!r}."
msgstr ""

#: lib/fb_tools/handler/lock.py:1067
msgid "No write access for lockfile {!r}."
msgstr ""

#: lib/fb_tools/handler/lock.py:1073
msgid "Unusable lockfile {!r}."
msgstr ""

#: lib/fb_tools/handler/lock.py:1076
msgid "Process with PID {} is unfortunately dead."
msgstr ""

#: lib/fb_tools/handler/lock.py:1079
msgid "Process with PID {} is still running."
msgstr ""

#: lib/fb_tools/handler/lock.py:1087
msgid "Could not stat for file {lfile!r}: {err}"
msgstr ""

#: lib/fb_tools/handler/lock.py:1094
msgid "Lockfile {lfile!r} is older than {max} seconds ({age} seconds)."
msgstr ""

#: lib/fb_tools/handler/lock.py:1097
msgid "Lockfile {lfile!r} is {age} seconds old, but not old enough ({max} seconds)."
msgstr ""

#: lib/fb_tools/handler/lock.py:1125
msgid "Trying to open pidfile {!r} ..."
msgstr "Trying to open pidfile {!r} …"

#: lib/fb_tools/handler/lock.py:1129
msgid "Could not open pidfile {!r} for reading:"
msgstr ""

#: lib/fb_tools/handler/lock.py:1142
msgid "First line of pidfile {!r} was empty."
msgstr ""

#: lib/fb_tools/handler/lock.py:1153
msgid "Could not interprete {cont!r} as a PID from {file!r}: {err}"
msgstr ""

#: lib/fb_tools/handler/lock.py:1162
msgid "Invalid PID {pid} in {file!r} found."
msgstr ""

#: lib/fb_tools/handling_obj.py:63
msgid "Timeout on communicating with process."
msgstr ""

#: lib/fb_tools/handling_obj.py:88
msgid "Command {c!r} returned non-zero exit status {rc}."
msgstr ""

#: lib/fb_tools/handling_obj.py:125
msgid "Command {c!r} timed out after {s} second."
msgid_plural "Command {c!r} timed out after {s} seconds."
msgstr[0] ""
msgstr[1] ""

#: lib/fb_tools/handling_obj.py:297
msgid "Searching for command {!r} ..."
msgstr "Searching for command {!r} …"

#: lib/fb_tools/handling_obj.py:302
msgid "Command {!r} doesn't exists."
msgstr ""

#: lib/fb_tools/handling_obj.py:305 lib/fb_tools/handling_obj.py:329
msgid "Command {!r} is not executable."
msgstr ""

#: lib/fb_tools/handling_obj.py:319
msgid "Searching command in {!r} ..."
msgstr "Searching command in {!r} …"

#: lib/fb_tools/handling_obj.py:332
msgid "Command {!r} not found."
msgstr ""

#: lib/fb_tools/handling_obj.py:405
msgid "STDIN and input arguments may not both be used."
msgstr ""

#: lib/fb_tools/handling_obj.py:408
msgid "Executing command args:"
msgstr ""

#: lib/fb_tools/handling_obj.py:411
msgid "Performing argument {!r}."
msgstr ""

#: lib/fb_tools/handler/__init__.py:247 lib/fb_tools/handling_obj.py:416
msgid "Executing: {}"
msgstr ""

#: lib/fb_tools/handling_obj.py:419
msgid "Simulation mode, not executing: {}"
msgstr ""

#: lib/fb_tools/handling_obj.py:427
msgid "PID of process: {}"
msgstr ""

#: lib/fb_tools/handling_obj.py:433
msgid "{c} happened, killing process: {e}"
msgstr ""

#: lib/fb_tools/handling_obj.py:533
msgid "Nothing to do on signal."
msgstr ""

#: lib/fb_tools/handling_obj.py:587 lib/fb_tools/handling_obj.py:675
msgid "File doesn't exists."
msgstr ""

#: lib/fb_tools/handling_obj.py:590
msgid "Read permission denied."
msgstr ""

#: lib/fb_tools/handling_obj.py:593
msgid "Reading file content of {!r} ..."
msgstr "Reading file content of {!r} …"

#: lib/fb_tools/handling_obj.py:680 lib/fb_tools/handling_obj.py:687
msgid "Write permission to {!r} denied."
msgstr ""

#: lib/fb_tools/handling_obj.py:682 lib/fb_tools/handling_obj.py:689
msgid "Write permission denied."
msgstr ""

#: lib/fb_tools/handling_obj.py:693
msgid "Write {what!r} into {to!r}."
msgstr ""

#: lib/fb_tools/handling_obj.py:695
msgid "Writing {!r} ..."
msgstr "Writing {!r} …"

#: lib/fb_tools/handling_obj.py:707
msgid "Simulating write into {!r}."
msgstr ""

#: lib/fb_tools/handling_obj.py:715
msgid "Opening {!r} for write unbuffered ..."
msgstr "Opening {!r} for write unbuffered …"

#: lib/fb_tools/handler/lock.py:924 lib/fb_tools/handling_obj.py:719
msgid "Closing {!r} ..."
msgstr "Closing {!r} …"

#: lib/fb_tools/handling_obj.py:760 lib/fb_tools/handling_obj.py:766 lib/fb_tools/vsphere/about.py:271
#: lib/fb_tools/vsphere/cluster.py:276 lib/fb_tools/vsphere/dc.py:135 lib/fb_tools/vsphere/ds.py:206
#: lib/fb_tools/vsphere/ds_cluster.py:110 lib/fb_tools/vsphere/iface.py:58
#: lib/fb_tools/vsphere/network.py:124 lib/fb_tools/vsphere/server.py:537
msgid "Parameter {t!r} must be a {e}, {v!r} was given."
msgstr ""

#: lib/fb_tools/handling_obj.py:827
msgid "Completed process"
msgstr ""

#: lib/fb_tools/obj.py:55
msgid "The base directory {!r} is not existing or not a directory."
msgstr ""

#: lib/fb_tools/obj.py:101 lib/fb_tools/obj.py:157
msgid "Wrong verbose level {!r}, must be >= 0"
msgstr ""

#: lib/fb_tools/obj.py:181
msgid "Base directory {!r} does not exists."
msgstr ""

#: lib/fb_tools/obj.py:184
msgid "Path for base directory {!r} is not a directory."
msgstr ""

#: lib/fb_tools/obj.py:267
msgid "undefined error."
msgstr ""

#: lib/fb_tools/obj.py:276
msgid "Exception happened"
msgstr ""

#: lib/fb_tools/pdns/__init__.py:155
msgid "Invalid port number {!r} for the PowerDNS API, must be 0 < PORT < 65536."
msgstr ""

#: lib/fb_tools/pdns/__init__.py:220
msgid "The path prefix {!r} must be an absolute path."
msgstr ""

#: lib/fb_tools/pdns/__init__.py:236
msgid "Invalid timeout {!r} for requesting the PowerDNS API, must be 0 < SECONDS < 3600."
msgstr ""

#: lib/fb_tools/pdns/__init__.py:265
msgid "Invalid API server name {!r} given."
msgstr ""

#: lib/fb_tools/pdns/__init__.py:313
msgid "Failed to extract request ID from response header 'location': {!r}"
msgstr ""

#: lib/fb_tools/pdns/__init__.py:341
msgid "Used URL: {!r}"
msgstr ""

#: lib/fb_tools/pdns/__init__.py:394 lib/fb_tools/vsphere/server.py:135
msgid "Got a {c} on connecting to {h!r}: {e}."
msgstr ""

#: lib/fb_tools/pdns/__init__.py:427
msgid "Got an error response code {code}: {msg}"
msgstr ""

#: lib/fb_tools/pdns/__init__.py:457
msgid "Name {!r} is not a valid IP address."
msgstr ""

#: lib/fb_tools/pdns/__init__.py:462 lib/fb_tools/pdns/zone.py:1120
msgid "Invalid FQDN {!r}."
msgstr ""

#: lib/fb_tools/pdns/__init__.py:477
msgid "A rrset type must be a string type, but is {!r} instead."
msgstr ""

#: lib/fb_tools/pdns/__init__.py:485
msgid "Invalid, empty rrset type {!r} given."
msgstr ""

#: lib/fb_tools/pdns/__init__.py:492
msgid "Invalid rrset type {!r} given."
msgstr ""

#: lib/fb_tools/pdns/__init__.py:506
msgid "Preparing mocking ..."
msgstr "Preparing mocking …"

#: lib/fb_tools/pdns/__init__.py:516
msgid "Mocking path {p!r} is not a dictionary object, but a {c} object instead."
msgstr ""

#: lib/fb_tools/pdns/__init__.py:523
msgid "Mocking path has no {!r} key defined:"
msgstr ""

#: lib/fb_tools/pdns/__init__.py:528
msgid "Adding mocking path:"
msgstr ""

#: lib/fb_tools/pdns/errors.py:54
msgid "Could not interprete SOA data: {!r}."
msgstr ""

#: lib/fb_tools/pdns/record.py:61 lib/fb_tools/pdns/record.py:65
msgid "Argument {a} {v!r} must be a {o} object."
msgstr ""

#: lib/fb_tools/pdns/record.py:187 lib/fb_tools/pdns/record.py:396 lib/fb_tools/pdns/record.py:777
#: lib/fb_tools/pdns/record.py:1053 lib/fb_tools/vsphere/cluster.py:261
#: lib/fb_tools/vsphere/controller.py:175 lib/fb_tools/vsphere/dc.py:120
#: lib/fb_tools/vsphere/disk.py:273 lib/fb_tools/vsphere/ds.py:324
#: lib/fb_tools/vsphere/ds_cluster.py:166 lib/fb_tools/vsphere/ether.py:305
#: lib/fb_tools/vsphere/host.py:490 lib/fb_tools/vsphere/network.py:187 lib/fb_tools/vsphere/vm.py:471
msgid "Comparing {} objects ..."
msgstr "Comparing {} objects …"

#: lib/fb_tools/pdns/record.py:384
msgid "Copying current {}-object in a new one."
msgstr ""

#: lib/fb_tools/pdns/record.py:439
msgid "Serial overflow - old serial {o} is in future, new serial {n} has reached its maximum value."
msgstr ""

#: lib/fb_tools/pdns/record.py:455 lib/fb_tools/pdns/record.py:1093
#: lib/fb_tools/vsphere/controller.py:290 lib/fb_tools/vsphere/disk.py:402
#: lib/fb_tools/vsphere/ether.py:479 lib/fb_tools/vsphere/vm.py:587
msgid "Invalid type {t!r} as an item of a {c}, only {o} objects are allowed."
msgstr ""

#: lib/fb_tools/pdns/record.py:473 lib/fb_tools/pdns/record.py:1111
#: lib/fb_tools/vsphere/controller.py:358 lib/fb_tools/vsphere/disk.py:470
#: lib/fb_tools/vsphere/ether.py:547 lib/fb_tools/vsphere/vm.py:655
msgid "{m} takes at most {max} arguments ({n} given)."
msgstr ""

#: lib/fb_tools/pdns/record.py:511
msgid "Record {!r} is not in Record list."
msgstr ""

#: lib/fb_tools/pdns/record.py:679
msgid "Invalid value for {w} of a {c} object - "
msgstr ""

#: lib/fb_tools/pdns/record.py:684
msgid "Invalid value for {w} {v!r} of a {c} object - must be greater than or equal to zero."
msgstr ""

#: lib/fb_tools/pdns/record.py:837 lib/fb_tools/pdns/record.py:867 lib/fb_tools/pdns/zone.py:1080
msgid "A {w} must be a string type, but is {v!r} instead."
msgstr ""

#: lib/fb_tools/pdns/record.py:842 lib/fb_tools/pdns/record.py:872
msgid "A {w} may not be empty: {v!r}."
msgstr ""

#: lib/fb_tools/pdns/record.py:897 lib/fb_tools/pdns/zone.py:137
msgid "Given data {!r} is not a dict object."
msgstr ""

#: lib/fb_tools/pdns/record.py:900
msgid "Creating {} object from data:"
msgstr ""

#: lib/fb_tools/pdns/record.py:1070
msgid "Cannot create {o} from record set:"
msgstr ""

#: lib/fb_tools/pdns/record.py:1075
msgid "RecordSet has no records:"
msgstr ""

#: lib/fb_tools/pdns/record.py:1083
msgid "Got SOA:"
msgstr ""

#: lib/fb_tools/pdns/record.py:1149
msgid "RecordSet {n!r} ({n}) is not in RecordSet list."
msgstr ""

#: lib/fb_tools/pdns/server.py:75
msgid "Setting simulate of all subsequent objects to {!r} ..."
msgstr "Setting simulate of all subsequent objects to {!r} …"

#: lib/fb_tools/pdns/server.py:106
msgid "Could not found server info."
msgstr ""

#: lib/fb_tools/pdns/server.py:113
msgid "PowerDNS server version {!r}."
msgstr ""

#: lib/fb_tools/pdns/server.py:115
msgid "Did not found version info in server info:"
msgstr ""

#: lib/fb_tools/pdns/server.py:121
msgid "Trying to get all zones from PDNS API ..."
msgstr "rying to get all zones from PDNS API …"

#: lib/fb_tools/pdns/server.py:141
msgid "Found a zone."
msgid_plural "Found {n} zones."
msgstr[0] ""
msgstr[1] ""

#: lib/fb_tools/pdns/server.py:146 lib/fb_tools/pdns/server.py:148
msgid "Zones:"
msgstr ""

#: lib/fb_tools/pdns/server.py:163
msgid "Searching an appropriate zone for item {i!r} - FQDN {f!r} ..."
msgstr "Searching an appropriate zone for item {i!r} - FQDN {f!r} …"

#: lib/fb_tools/pdns/server.py:169 lib/fb_tools/pdns/server.py:200
msgid "Search pattern: {}"
msgstr ""

#: lib/fb_tools/pdns/server.py:176 lib/fb_tools/pdns/server.py:208
msgid "Search pattern Unicode: {}"
msgstr ""

#: lib/fb_tools/pdns/server.py:193
msgid "Searching all appropriate zones for item {i!r} - FQDN {f!r} ..."
msgstr "Searching all appropriate zones for item {i!r} - FQDN {f!r} …"

#: lib/fb_tools/pdns/zone.py:61
msgid "No Resource Record Sets found to remove from zone {!r}."
msgstr ""

#: lib/fb_tools/pdns/zone.py:202
msgid "Params initialisation:"
msgstr ""

#: lib/fb_tools/pdns/zone.py:474
msgid "Invalid source tuples for detecting IPv4-network: {!r}."
msgstr ""

#: lib/fb_tools/pdns/zone.py:541
msgid "Copying current {}-object into a new one."
msgstr ""

#: lib/fb_tools/pdns/zone.py:563
msgid "Cannot update zone {!r}, no API URL defined."
msgstr ""

#: lib/fb_tools/pdns/zone.py:566
msgid "Updating data of zone {n!r} from API path {u!r} ..."
msgstr "Updating data of zone {n!r} from API path {u!r} …"

#: lib/fb_tools/pdns/zone.py:653
msgid "Patching zone {!r} ..."
msgstr "Patching zone {!r} …"

#: lib/fb_tools/pdns/zone.py:685
msgid "Found invalid comment {!r}."
msgstr ""

#: lib/fb_tools/pdns/zone.py:699
msgid "New SOA must be of type {e}, given {t}: {s!r}"
msgstr ""

#: lib/fb_tools/pdns/zone.py:710
msgid "Got no SOA for zone {!r}."
msgstr ""

#: lib/fb_tools/pdns/zone.py:731
msgid "Setting new SOA {s!r} for zone {z!r}, TTL {t} ..."
msgstr "Setting new SOA {s!r} for zone {z!r}, TTL {t} …"

#: lib/fb_tools/pdns/zone.py:748
msgid "Increasing serial of zone {z!r} from {o} => {n}."
msgstr ""

#: lib/fb_tools/pdns/zone.py:765 lib/fb_tools/pdns/zone.py:794 lib/fb_tools/pdns/zone.py:816
msgid "Parameter {w!r} {a!r} is not a {e} object, but a {c} object instead."
msgstr ""

#: lib/fb_tools/pdns/zone.py:808
msgid "Replacing record set in zone {!r}."
msgstr ""

#: lib/fb_tools/pdns/zone.py:829
msgid "Deleting record set in zone {!r}."
msgstr ""

#: lib/fb_tools/pdns/zone.py:845
msgid "Adding FQDN: {f!r}, type {t!r}, content: {c!r}."
msgstr ""

#: lib/fb_tools/pdns/zone.py:855 lib/fb_tools/pdns/zone.py:912
msgid "Got an existing rrset for FQDN {f!r}, type {t!r}."
msgstr ""

#: lib/fb_tools/pdns/zone.py:862 lib/fb_tools/pdns/zone.py:920
msgid "Got no existing rrset for FQDN {f!r}, type {t!r}."
msgstr ""

#: lib/fb_tools/pdns/zone.py:880
msgid "Record {c!r} already contained in record set {f!r} type {t}."
msgstr ""

#: lib/fb_tools/pdns/zone.py:902
msgid "Replacing FQDN: {f!r}, type {t!r} by content: {c!r}."
msgstr ""

#: lib/fb_tools/pdns/zone.py:950 lib/fb_tools/pdns/zone.py:976
msgid "Parameter address {a!r} is not an IPv4Address or IPv6Address object, but a {c} object instead."
msgstr ""

#: lib/fb_tools/pdns/zone.py:958 lib/fb_tools/pdns/zone.py:984 lib/fb_tools/pdns/zone.py:1002
msgid "Trying to create {t}-record {f!r} => {a!r}."
msgstr ""

#: lib/fb_tools/pdns/zone.py:1035
msgid "Current zone:"
msgstr ""

#: lib/fb_tools/pdns/zone.py:1046
msgid "DNS {t!r}-record {n!r} is already deleted."
msgstr ""

#: lib/fb_tools/pdns/zone.py:1056
msgid "Removing one resource record set from zone {z!r}."
msgid_plural "Removing {c} resource record sets from zone {z!r}."
msgstr[0] ""
msgstr[1] ""

#: lib/fb_tools/pdns/zone.py:1062
msgid "Resorce record sets:"
msgstr ""

#: lib/fb_tools/pdns/zone.py:1065
msgid "Done."
msgstr ""

#: lib/fb_tools/pdns/zone.py:1072
msgid "Notifying slave servers of zone {!r} ..."
msgstr "Notifying slave servers of zone {!r} …"

#: lib/fb_tools/pdns/zone.py:1089
msgid "Invalid, empty FQDN {!r} given."
msgstr ""

#: lib/fb_tools/pdns/zone.py:1103
msgid "Checking FQDN {f!r} for ending on {t!r}."
msgstr ""

#: lib/fb_tools/pdns/zone.py:1106
msgid "Invalid FQDN {f!r}, it must ends with {t!r}."
msgstr ""

#: lib/fb_tools/pdns/zone.py:1116
msgid "Basename of FQDN {f!r} is {h!r}."
msgstr ""

#: lib/fb_tools/pdns/zone.py:1138
msgid "Searching for RecordSet {f!r} of type {t!r} in zone {z!r}."
msgstr ""

#: lib/fb_tools/pdns/zone.py:1147
msgid "Found {} RecordSet:"
msgstr ""

#: lib/fb_tools/pdns/zone.py:1152
msgid "Did not found RecordSet {f!r} of type {t!r}."
msgstr ""

#: lib/fb_tools/pdns/zone.py:1161
msgid "Did not get SOA for zone {!r}."
msgstr ""

#: lib/fb_tools/pdns/zone.py:1176 lib/fb_tools/vsphere/ds.py:342
#: lib/fb_tools/vsphere/ds_cluster.py:184 lib/fb_tools/vsphere/network.py:205
msgid "Invalid item type {{!r}} to set, only {} allowed."
msgstr ""

#: lib/fb_tools/pdns/zone.py:1178
msgid "The key {k!r} must be equal to the zone name {n!r}."
msgstr ""

#: lib/fb_tools/pdns/zone.py:1179 lib/fb_tools/vsphere/ds.py:345
#: lib/fb_tools/vsphere/ds_cluster.py:187 lib/fb_tools/vsphere/network.py:208
msgid "None type as key is not allowed."
msgstr ""

#: lib/fb_tools/pdns/zone.py:1180 lib/fb_tools/vsphere/ds.py:346
#: lib/fb_tools/vsphere/ds_cluster.py:188 lib/fb_tools/vsphere/network.py:209
msgid "Empty key {!r} is not allowed."
msgstr ""

#: lib/fb_tools/pdns/zone.py:1181
msgid "Object {o!r} is not a {e} object."
msgstr ""

#: lib/fb_tools/pdns_bulk_rm_app.py:68
msgid ""
"Removes the given addresses (A-, AAAA- or CNAME-Records) completety from PowerDNS. If there are "
"multiple entries to a DNS-Name, all appropriate records are removed. Additionally all "
"appropriate reverse entries (PTR-records) were also removed, if they are pointing back to the "
"given A- or AAAA-record."
msgstr ""

#: lib/fb_tools/pdns_bulk_rm_app.py:164
msgid "No addresses to remove given."
msgstr ""

#: lib/fb_tools/pdns_bulk_rm_app.py:194
msgid "PowerDNS options"
msgstr ""

#: lib/fb_tools/pdns_bulk_rm_app.py:197
msgid "HOST"
msgstr ""

#: lib/fb_tools/pdns_bulk_rm_app.py:198
msgid "Address or hostname of the PowerDNS server providing the API (Default: {!r})."
msgstr ""

#: lib/fb_tools/pdns_bulk_rm_app.py:204
msgid "PORT"
msgstr ""

#: lib/fb_tools/pdns_bulk_rm_app.py:205
msgid "Port on PowerDNS server for API on (Default: {})."
msgstr ""

#: lib/fb_tools/pdns_bulk_rm_app.py:209
msgid "The API key for accessing the PowerDNS API."
msgstr ""

#: lib/fb_tools/pdns_bulk_rm_app.py:214
msgid "Use HTTPS to access the PowerDNS API (Default: {})."
msgstr ""

#: lib/fb_tools/pdns_bulk_rm_app.py:220
msgid "The global prefix for all paths for accessing the PowerDNS API (Default: {!r})."
msgstr ""

#: lib/fb_tools/pdns_bulk_rm_app.py:230
msgid ""
"Don't remove reverse DNS entries (PTR records) to the given addresses. (Default: False - reverse"
" entries will be removed)."
msgstr ""

#: lib/fb_tools/pdns_bulk_rm_app.py:237
msgid ""
"File containing the addresses to remove. The addresses must be whitespace separeted, lines may "
"be commented out by prepending them with a hash sign '#'. This option is mutually exclusive with"
" giving the addresses as command line arguments."
msgstr ""

#: lib/fb_tools/pdns_bulk_rm_app.py:245
msgid "ADDRESS"
msgstr ""

#: lib/fb_tools/pdns_bulk_rm_app.py:246
msgid "Addresses to remove. This option is mutually exclusive with the {!r} option."
msgstr ""

#: lib/fb_tools/pdns_bulk_rm_app.py:265
msgid "The option {!r} is mutually exclusive with giving the addresses as command line arguments."
msgstr ""

#: lib/fb_tools/pdns_bulk_rm_app.py:283
msgid "No read access to file {!r}."
msgstr ""

#: lib/fb_tools/pdns_bulk_rm_app.py:332
msgid "No addresses to remove found in {!r}."
msgstr ""

#: lib/fb_tools/pdns_bulk_rm_app.py:371
msgid "Simulation mode - nothing will be removed in real."
msgstr ""

#: lib/fb_tools/pdns_bulk_rm_app.py:399
msgid "Address {!r} could not interpreted as a FQDN."
msgstr ""

#: lib/fb_tools/pdns_bulk_rm_app.py:419
msgid "Did not found an appropriate zone for address {!r}."
msgstr ""

#: lib/fb_tools/pdns_bulk_rm_app.py:495
msgid "PTR {p!r} does not pointing to expected {e!r}, but to {c!r} instead, ignoring for deletion."
msgstr ""

#: lib/fb_tools/pdns_bulk_rm_app.py:521
msgid "Did not found any addresses with an appropriate zone in PowerDNS."
msgstr ""

#: lib/fb_tools/pdns_bulk_rm_app.py:539
msgid "The following addresses (FQDNs) are not found:"
msgstr ""

#: lib/fb_tools/pdns_bulk_rm_app.py:577
msgid "IP address {!r} seems not to be a valid IP address."
msgstr ""

#: lib/fb_tools/pdns_bulk_rm_app.py:597
msgid "All DNS records to remove"
msgstr ""

#: lib/fb_tools/pdns_bulk_rm_app.py:603
msgid "Disabled."
msgstr ""

#: lib/fb_tools/pdns_bulk_rm_app.py:605
msgid "Name"
msgstr ""

#: lib/fb_tools/pdns_bulk_rm_app.py:606
msgid "Zone"
msgstr ""

#: lib/fb_tools/pdns_bulk_rm_app.py:607
msgid "Type"
msgstr ""

#: lib/fb_tools/pdns_bulk_rm_app.py:608
msgid "Record"
msgstr ""

#: lib/fb_tools/pdns_bulk_rm_app.py:664
msgid "Total one DNS record to remove."
msgid_plural "Total {} DNS records to remove."
msgstr[0] ""
msgstr[1] ""

#: lib/fb_tools/syslog_handler.py:76
msgid "File doesn't exists"
msgstr ""

#: lib/fb_tools/syslog_handler.py:80
msgid "File is not a UNIX socket file"
msgstr ""

#: lib/fb_tools/syslog_handler.py:83
msgid "No write access to socket"
msgstr ""

#: lib/fb_tools/unix_handler.py:220 lib/fb_tools/unix_handler.py:226
msgid "Invalid value {!r} for facility."
msgstr ""

#: lib/fb_tools/vmware_config.py:107
msgid "Empty VSpehre name found."
msgstr ""

#: lib/fb_tools/vmware_config.py:134
msgid "Unknown key {k!r} with value {v!r} for VSphere {vs!r} found."
msgstr ""

#: lib/fb_tools/vmware_config.py:138
msgid "There must be a Host definition for VSphere {!r}."
msgstr ""

#: lib/fb_tools/vsphere/__init__.py:104
msgid "Invalid port number {!r} for the VSphere server, must be 0 < PORT <= 65536."
msgstr ""

#: lib/fb_tools/vsphere/__init__.py:196
msgid "Connecting to vSphere host {h}:{p} as {u!r} ..."
msgstr "Connecting to vSphere host {h}:{p} as {u!r} …"

#: lib/fb_tools/vsphere/__init__.py:214
msgid "Disconnecting from vSphere host {}."
msgstr ""

#: lib/fb_tools/vsphere/about.py:283 lib/fb_tools/vsphere/cluster.py:300
#: lib/fb_tools/vsphere/controller.py:274 lib/fb_tools/vsphere/dc.py:154
#: lib/fb_tools/vsphere/disk.py:386 lib/fb_tools/vsphere/ds.py:237
#: lib/fb_tools/vsphere/ds_cluster.py:127 lib/fb_tools/vsphere/ether.py:463
#: lib/fb_tools/vsphere/host.py:255 lib/fb_tools/vsphere/host.py:524
#: lib/fb_tools/vsphere/network.py:148 lib/fb_tools/vsphere/vm.py:506
msgid "Creating {} object from:"
msgstr ""

#: lib/fb_tools/vsphere/about.py:319 lib/fb_tools/vsphere/controller.py:279
#: lib/fb_tools/vsphere/disk.py:391 lib/fb_tools/vsphere/ether.py:468 lib/fb_tools/vsphere/vm.py:577
msgid "Created {} object:"
msgstr ""

#: lib/fb_tools/vsphere/cluster.py:308
msgid "Cluster {c!r} has network {n!r}."
msgstr ""

#: lib/fb_tools/vsphere/cluster.py:315
msgid "Cluster {c!r} has datastore {d!r}."
msgstr ""

#: lib/fb_tools/vsphere/controller.py:242 lib/fb_tools/vsphere/disk.py:366
#: lib/fb_tools/vsphere/ether.py:412 lib/fb_tools/vsphere/host.py:231 lib/fb_tools/vsphere/host.py:505
#: lib/fb_tools/vsphere/vm.py:490
msgid "Parameter {t!r} must be a {e}, {v!r} ({vt}) was given."
msgstr ""

#: lib/fb_tools/vsphere/controller.py:263
msgid "Checking class of controller: {!r}"
msgstr ""

#: lib/fb_tools/vsphere/controller.py:397
msgid "Controller is not in controller list."
msgstr ""

#: lib/fb_tools/vsphere/disk.py:509
msgid "Disk is not in disk list."
msgstr ""

#: lib/fb_tools/vsphere/ds.py:344
msgid "The key {k!r} must be equal to the datastore name {n!r}."
msgstr ""

#: lib/fb_tools/vsphere/ds.py:347 lib/fb_tools/vsphere/ds_cluster.py:189
#: lib/fb_tools/vsphere/network.py:210
msgid "Object {{!r}} is not a {} object."
msgstr ""

#: lib/fb_tools/vsphere/ds.py:579
msgid "Could not handle datastore type {!r}."
msgstr ""

#: lib/fb_tools/vsphere/ds.py:586
msgid "Could not found a datastore for {c:0.1f} GiB of type {t!r}."
msgstr ""

#: lib/fb_tools/vsphere/ds.py:593
msgid "Searching datastore for {c:0.1f} GiB of type {t!r}."
msgstr ""

#: lib/fb_tools/vsphere/ds_cluster.py:186
msgid "The key {k!r} must be equal to the datastore cluster name {n!r}."
msgstr ""

#: lib/fb_tools/vsphere/errors.py:34
msgid "No VSphere datastores found."
msgstr ""

#: lib/fb_tools/vsphere/errors.py:64
msgid "Invalid name {n!r} for a {o} VSphere object."
msgstr ""

#: lib/fb_tools/vsphere/errors.py:67
msgid "Invalid name {!r} for a VSphere object."
msgstr ""

#: lib/fb_tools/vsphere/errors.py:85
msgid "The VSphere datacenter {!r} is not existing."
msgstr ""

#: lib/fb_tools/vsphere/errors.py:101
msgid "The VSphere Virtual machine {!r} was not found."
msgstr ""

#: lib/fb_tools/vsphere/errors.py:121
msgid "No SAN based datastore found with at least {m:0.0f} MiB == {g:0.1f} GiB available space found."
msgstr ""

#: lib/fb_tools/vsphere/errors.py:181
msgid "Timeout on creating VM {vm!r} after {to:0.1f} seconds."
msgstr ""

#: lib/fb_tools/vsphere/ether.py:440
msgid "Checking class of ethernet card: {!r}"
msgstr ""

#: lib/fb_tools/vsphere/ether.py:586
msgid "card is not in card list."
msgstr ""

#: lib/fb_tools/vsphere/host.py:510
msgid "Host {!r} seems to be offline!"
msgstr ""

#: lib/fb_tools/vsphere/iface.py:122
msgid "Invalid MAC address {!r} for interface given."
msgstr ""

#: lib/fb_tools/vsphere/network.py:69
msgid "Trying to get IPv4 network {n!r} -> {i!r}."
msgstr ""

#: lib/fb_tools/vsphere/network.py:76
msgid "Could not get IP network from network name {!r}."
msgstr ""

#: lib/fb_tools/vsphere/network.py:79
msgid "Network {!r} has no IP network assigned."
msgstr ""

#: lib/fb_tools/vsphere/network.py:85
msgid "Initialized network object:"
msgstr ""

#: lib/fb_tools/vsphere/network.py:207
msgid "The key {k!r} must be equal to the network name {n!r}."
msgstr ""

#: lib/fb_tools/vsphere/network.py:455
msgid "Searching VSphere network for address {} ..."
msgstr "Searching VSphere network for address {} …"

#: lib/fb_tools/vsphere/network.py:461
msgid "Found network {n!r} for IP {i}."
msgstr ""

#: lib/fb_tools/vsphere/network.py:465
msgid "Could not find VSphere network for IP {}."
msgstr ""

#: lib/fb_tools/vsphere/network.py:468
msgid "Could not find VSphere network for IP addresses {}."
msgstr ""

#: lib/fb_tools/vsphere/object.py:76
msgid "The type of a {} may not be None."
msgstr ""

#: lib/fb_tools/vsphere/object.py:81 lib/fb_tools/vsphere/object.py:104
#: lib/fb_tools/vsphere/object.py:127
msgid "Invalid {w}.{p} {v!r}."
msgstr ""

#: lib/fb_tools/vsphere/object.py:143
msgid "The name prefix of a {} may not be None."
msgstr ""

#: lib/fb_tools/vsphere/object.py:147
msgid "Invalid name prefix {p!r} for a {o}."
msgstr ""

#: lib/fb_tools/vsphere/server.py:120
msgid "Trying to get some 'about' information from VSphere."
msgstr ""

#: lib/fb_tools/vsphere/server.py:144
msgid "VSphere server version: {!r}"
msgstr ""

#: lib/fb_tools/vsphere/server.py:146
msgid "Found VSphere about-information:"
msgstr ""

#: lib/fb_tools/vsphere/server.py:151
msgid "Trying to get datacenter from VSphere ..."
msgstr "Trying to get datacenter from VSphere …"

#: lib/fb_tools/vsphere/server.py:165
msgid "Found VSphere datacenter {!r}."
msgstr ""

#: lib/fb_tools/vsphere/server.py:167
msgid "Info about datacenter:"
msgstr ""

#: lib/fb_tools/vsphere/server.py:178
msgid "Trying to get all clusters from VSphere ..."
msgstr "Trying to get all clusters from VSphere …"

#: lib/fb_tools/vsphere/server.py:202 lib/fb_tools/vsphere/server.py:207
msgid "Found clusters:"
msgstr ""

#: lib/fb_tools/vsphere/server.py:223 lib/fb_tools/vsphere/server.py:482
msgid "Found standalone host"
msgstr ""

#: lib/fb_tools/vsphere/server.py:225 lib/fb_tools/vsphere/server.py:484
msgid "Found cluster"
msgstr ""

#: lib/fb_tools/vsphere/server.py:226 lib/fb_tools/vsphere/server.py:485
msgid "host"
msgid_plural "hosts"
msgstr[0] ""
msgstr[1] ""

#: lib/fb_tools/vsphere/server.py:227 lib/fb_tools/vsphere/server.py:486
msgid "CPU"
msgid_plural "CPUs"
msgstr[0] ""
msgstr[1] ""

#: lib/fb_tools/vsphere/server.py:228 lib/fb_tools/vsphere/server.py:487
msgid "thread"
msgid_plural "threads"
msgstr[0] ""
msgstr[1] ""

#: lib/fb_tools/vsphere/server.py:229 lib/fb_tools/vsphere/server.py:488
msgid "network"
msgid_plural "networks"
msgstr[0] ""
msgstr[1] ""

#: lib/fb_tools/vsphere/server.py:230 lib/fb_tools/vsphere/server.py:489
msgid "datastore"
msgid_plural "datastores"
msgstr[0] ""
msgstr[1] ""

#: lib/fb_tools/vsphere/server.py:231 lib/fb_tools/vsphere/server.py:490
msgid ""
"{on} {cl!r}, {h} {h_l}, {cpu} {cpu_l}, {thr} {t_l}, {mem:0.1f} GiB Memory, {net} {nw_l} and {ds}"
" {ds_l}."
msgstr ""

#: lib/fb_tools/vsphere/server.py:254
msgid "Trying to get all datastores from VSphere ..."
msgstr "Trying to get all datastores from VSphere …"

#: lib/fb_tools/vsphere/server.py:277 lib/fb_tools/vsphere/server.py:279
msgid "Found datastores:"
msgstr ""

#: lib/fb_tools/vsphere/server.py:287
msgid "Datastore mappings:"
msgstr ""

#: lib/fb_tools/vsphere/server.py:302
msgid "Datastore {!r} seems to be local."
msgstr ""

#: lib/fb_tools/vsphere/server.py:308
msgid "Found datastore {ds!r} of type {t!r}, capacity {c:0.1f} GByte."
msgstr ""

#: lib/fb_tools/vsphere/server.py:317
msgid "Trying to get all datastore clusters from VSphere ..."
msgstr "Trying to get all datastore clusters from VSphere …"

#: lib/fb_tools/vsphere/server.py:341 lib/fb_tools/vsphere/server.py:344
msgid "Found datastore clusters:"
msgstr ""

#: lib/fb_tools/vsphere/server.py:346
msgid "No VSphere datastore clusters found."
msgstr ""

#: lib/fb_tools/vsphere/server.py:352
msgid "Datastore cluster mappings:"
msgstr ""

#: lib/fb_tools/vsphere/server.py:358 lib/fb_tools/vsphere/server.py:418
msgid "Found a {} child."
msgstr ""

#: lib/fb_tools/vsphere/server.py:376
msgid "Trying to get all networks from VSphere ..."
msgstr "Trying to get all networks from VSphere …"

#: lib/fb_tools/vsphere/server.py:398
msgid "Found one VSphere network."
msgid_plural "Found {n} VSphere networks."
msgstr[0] ""
msgstr[1] ""

#: lib/fb_tools/vsphere/server.py:402 lib/fb_tools/vsphere/server.py:404
msgid "Found VSphere networks:"
msgstr ""

#: lib/fb_tools/vsphere/server.py:406
msgid "No VSphere networks found."
msgstr ""

#: lib/fb_tools/vsphere/server.py:412
msgid "Network mappings:"
msgstr ""

#: lib/fb_tools/vsphere/server.py:436
msgid "Trying to get all host systems from VSphere ..."
msgstr "Trying to get all host systems from VSphere …"

#: lib/fb_tools/vsphere/server.py:463 lib/fb_tools/vsphere/server.py:468
msgid "Found hosts:"
msgstr ""

#: lib/fb_tools/vsphere/server.py:474
msgid "Checking {o}-object in cluster {c!r} ..."
msgstr "Checking {o}-object in cluster {c!r} …"

#: lib/fb_tools/vsphere/server.py:501
msgid "Found host {h!r} in cluster {c!r}."
msgstr ""

#: lib/fb_tools/vsphere/server.py:516
msgid "Searching for VM {n!r} (pattern: {p!r}) in VSPhere {v!r} ..."
msgstr "Searching for VM {n!r} (pattern: {p!r}) in VSPhere {v!r} …"

#: lib/fb_tools/vsphere/server.py:524
msgid "VSphere VM {!r} not found."
msgstr ""

#: lib/fb_tools/vsphere/server.py:626
msgid "Parameter {p!r} => {r!r} seems not to be a regex object."
msgstr ""

#: lib/fb_tools/vsphere/server.py:630
msgid "Parameter {p1!r} and {p2!r} may not be {w!r} at the same time."
msgstr ""

#: lib/fb_tools/vsphere/server.py:634
msgid "Trying to get list of VMs with name pattern {!r} ..."
msgstr "Trying to get list of VMs with name pattern {!r} …"

#: lib/fb_tools/vsphere/server.py:654
msgid "Searching in path {!r} ..."
msgstr "Searching in path {!r} …"

#: lib/fb_tools/vsphere/server.py:667
msgid "Found one VM with pattern {p!r}."
msgid_plural "Found {no} VMs with pattern {p!r}."
msgstr[0] ""
msgstr[1] ""

#: lib/fb_tools/vsphere/server.py:702
msgid "Checking VM {!r} ..."
msgstr "Checking VM {!r} …"

#: lib/fb_tools/vsphere/server.py:705
msgid "Checking VM {!r} for being a template ..."
msgstr "Checking VM {!r} for being a template …"

#: lib/fb_tools/vsphere/server.py:707
msgid "Checking VM {!r} for being not a template ..."
msgstr "Checking VM {!r} for being not a template …"

#: lib/fb_tools/vsphere/server.py:715
msgid "Checking VM {!r} for pattern."
msgstr ""

#: lib/fb_tools/vsphere/server.py:718
msgid "Found VM {!r}."
msgstr ""

#: lib/fb_tools/vsphere/server.py:782
msgid "VM {!r} is already powered on."
msgstr ""

#: lib/fb_tools/vsphere/server.py:785
msgid "Powering on VM {!r} ..."
msgstr "Powering on VM {!r} …"

#: lib/fb_tools/vsphere/server.py:789
msgid "VM {!r} successful powered on."
msgstr ""

#: lib/fb_tools/vsphere/server.py:813
msgid "VM {!r} is already powered off."
msgstr ""

#: lib/fb_tools/vsphere/server.py:816
msgid "Powering off VM {!r} ..."
msgstr "Powering off VM {!r} …"

#: lib/fb_tools/vsphere/server.py:820
msgid "VM {!r} successful powered off."
msgstr ""

#: lib/fb_tools/vsphere/server.py:828
msgid "Ensuring existence of VSphere VM folders:"
msgstr ""

#: lib/fb_tools/vsphere/server.py:845
msgid "Trying to get VM folder object for path {!r}."
msgstr ""

#: lib/fb_tools/vsphere/server.py:870
msgid "Checking single VM folder {i}: {f!r}."
msgstr ""

#: lib/fb_tools/vsphere/server.py:881
msgid "Found VM folder {n}, parent: {p}"
msgstr ""

#: lib/fb_tools/vsphere/server.py:899
msgid "Ensuring existence of VSphere VM folder {!r}."
msgstr ""

#: lib/fb_tools/vsphere/server.py:924
msgid "VM Folder {!r} already exists."
msgstr ""

#: lib/fb_tools/vsphere/server.py:926
msgid "Creating VM folder {!r} ..."
msgstr "Creating VM folder {!r} …"

#: lib/fb_tools/vsphere/server.py:928
msgid "Simulation mode, don't creating it."
msgstr ""

#: lib/fb_tools/vsphere/server.py:944
msgid "Waiting for tasks to finish ..."
msgstr "Waiting for tasks to finish …"

#: lib/fb_tools/vsphere/server.py:956
msgid "Waiting at most {m} seconds for tasks {t} to finish ..."
msgstr "Waiting at most {m} seconds for tasks {t} to finish …"

#: lib/fb_tools/vsphere/server.py:959
msgid "Waiting for tasks {} to finish ..."
msgstr "Waiting for tasks {} to finish …"

#: lib/fb_tools/vsphere/server.py:979
msgid "Waiting ..."
msgstr "Waiting …"

#: lib/fb_tools/vsphere/server.py:1013
msgid "Creating VM {!r} ..."
msgstr "Creating VM {!r} …"

#: lib/fb_tools/vsphere/server.py:1016
msgid "Simulation mode - VM {!r} will not be created."
msgstr ""

#: lib/fb_tools/vsphere/server.py:1034
msgid "Generating create spec for VM {!r} ..."
msgstr "Generating create spec for VM {!r} …"

#: lib/fb_tools/vsphere/server.py:1042
msgid "Datastore path: {!r}"
msgstr ""

#: lib/fb_tools/vsphere/server.py:1045
msgid "VM path name: {!r}"
msgstr ""

#: lib/fb_tools/vsphere/server.py:1095
msgid "Generated VM config:"
msgstr ""

#: lib/fb_tools/vsphere/server.py:1104
msgid "Given disksize {!r} must be greater than zero."
msgstr ""

#: lib/fb_tools/vsphere/server.py:1117
msgid "There may be created at most 6 disks, but {} were given."
msgstr ""

#: lib/fb_tools/vsphere/server.py:1131
msgid "Generating spec for SCSI controller and one disk: {d}"
msgid_plural "Generating spec for SCSI controller and {n} disks: {d}"
msgstr[0] ""
msgstr[1] ""

#: lib/fb_tools/vsphere/server.py:1134
msgid "Generating spec for SCSI controller without disks."
msgstr ""

#: lib/fb_tools/vsphere/server.py:1159
msgid "Adding spec for disk {n!r} with {gb} GiB => {kb} KiByte."
msgstr ""

#: lib/fb_tools/vsphere/server.py:1194
msgid "Invalid Interface description {!r} given."
msgstr ""

#: lib/fb_tools/vsphere/server.py:1205
msgid "Defined interface:"
msgstr ""

#: lib/fb_tools/vsphere/server.py:1209
msgid "Adding spec for network interface {d!r} (Network {n!r}, MAC: {m!r}, summary: {s!r})."
msgstr ""

#: lib/fb_tools/vsphere/server.py:1261
msgid "Purging VM {!r} ..."
msgstr "Purging VM {!r} …"

#: lib/fb_tools/vsphere/server.py:1265
msgid "VM {!r} successful removed."
msgstr ""

#: lib/fb_tools/vsphere/server.py:1296
msgid "Did not found virtual ethernet device No. {no} (found {count} devices)."
msgstr ""

#: lib/fb_tools/vsphere/server.py:1315
msgid "Changes of MAC address:"
msgstr ""

#: lib/fb_tools/vsphere/server.py:1319
msgid "Successful changed MAC address of VM {v!r} to {m!r}."
msgstr ""

#: lib/fb_tools/vsphere/vm.py:111
msgid "The name of the vsphere may not be empty."
msgstr ""

#: lib/fb_tools/vsphere/vm.py:569
msgid "Unknown hardware device of type {}."
msgstr ""

#: lib/fb_tools/vsphere/vm.py:572
msgid "There is something wrong wit VM {n!r} in cluster {c!r} and path {p!r} ..."
msgstr "There is something wrong wit VM {n!r} in cluster {c!r} and path {p!r} …"

#: lib/fb_tools/vsphere/vm.py:694
msgid "VM is not in VM list."
msgstr ""

<<<<<<< HEAD
#: lib/fb_tools/xlate.py:115
msgid "Module directory: {!r}"
msgstr ""

#: lib/fb_tools/xlate.py:116
msgid "Base directory: {!r}"
msgstr ""

#: lib/fb_tools/xlate.py:117
msgid "Locale directory: {!r}"
msgstr ""

#: lib/fb_tools/xlate.py:118
msgid "Locale domain: {!r}"
msgstr ""

#: lib/fb_tools/xlate.py:119
msgid "Default Locale: {!r}"
msgstr ""

#: lib/fb_tools/xlate.py:120
=======
#: lib/fb_tools/xlate.py:94
msgid "Module directory: {!r}"
msgstr ""

#: lib/fb_tools/xlate.py:95
msgid "Base directory: {!r}"
msgstr ""

#: lib/fb_tools/xlate.py:96
msgid "Locale directory: {!r}"
msgstr ""

#: lib/fb_tools/xlate.py:97
msgid "Locale domain: {!r}"
msgstr ""

#: lib/fb_tools/xlate.py:98
>>>>>>> 289d4421
msgid "Found .mo-file: {!r}"
msgstr ""
<|MERGE_RESOLUTION|>--- conflicted
+++ resolved
@@ -7,13 +7,8 @@
 msgstr ""
 "Project-Id-Version: fb_tools 1.6.3\n"
 "Report-Msgid-Bugs-To: frank@brehm-online.com\n"
-<<<<<<< HEAD
-"POT-Creation-Date: 2019-10-21 15:34+0200\n"
-"PO-Revision-Date: 2019-10-21 15:30+0200\n"
-=======
 "POT-Creation-Date: 2020-11-03 08:48+0100\n"
 "PO-Revision-Date: 2019-09-11 16:15+0100\n"
->>>>>>> 289d4421
 "Last-Translator: Frank Brehm <frank@brehm-online.com>\n"
 "Language: en_US\n"
 "Language-Team: en_US <frank@brehm-online.com>\n"
@@ -838,15 +833,12 @@
 msgid "How many files one per year from today on should be kept (default: {default}, minimum: {min})?"
 msgstr ""
 
-<<<<<<< HEAD
-=======
 #: lib/fb_tools/ddns/__init__.py:256 lib/fb_tools/get_file_rm_app.py:312
 #: lib/fb_tools/get_vm_app.py:201 lib/fb_tools/get_vm_list_app.py:315
 #: lib/fb_tools/pdns_bulk_rm_app.py:189 lib/fb_tools/pdns_bulk_rm_app.py:236
 msgid "FILE"
 msgstr ""
 
->>>>>>> 289d4421
 #: lib/fb_tools/get_file_rm_app.py:313
 msgid "File pattern to generate list of files to remove."
 msgstr ""
@@ -984,16 +976,12 @@
 msgid "Could not initialize {} object from:"
 msgstr ""
 
-<<<<<<< HEAD
-#: lib/fb_tools/get_vm_app.py:265 lib/fb_tools/get_vm_list_app.py:340
-=======
 #: lib/fb_tools/ddns/myip_app.py:139 lib/fb_tools/ddns/update_app.py:275
 #: lib/fb_tools/get_vm_app.py:256 lib/fb_tools/get_vm_list_app.py:386
 msgid "Starting {a!r}, version {v!r} ..."
 msgstr "Starting {a!r}, version {v!r} …"
 
 #: lib/fb_tools/get_vm_app.py:265 lib/fb_tools/get_vm_list_app.py:395
->>>>>>> 289d4421
 msgid "Closing VSPhere object {!r} ..."
 msgstr "Closing VSPhere object {!r} …"
 
@@ -2565,29 +2553,6 @@
 msgid "VM is not in VM list."
 msgstr ""
 
-<<<<<<< HEAD
-#: lib/fb_tools/xlate.py:115
-msgid "Module directory: {!r}"
-msgstr ""
-
-#: lib/fb_tools/xlate.py:116
-msgid "Base directory: {!r}"
-msgstr ""
-
-#: lib/fb_tools/xlate.py:117
-msgid "Locale directory: {!r}"
-msgstr ""
-
-#: lib/fb_tools/xlate.py:118
-msgid "Locale domain: {!r}"
-msgstr ""
-
-#: lib/fb_tools/xlate.py:119
-msgid "Default Locale: {!r}"
-msgstr ""
-
-#: lib/fb_tools/xlate.py:120
-=======
 #: lib/fb_tools/xlate.py:94
 msgid "Module directory: {!r}"
 msgstr ""
@@ -2605,6 +2570,5 @@
 msgstr ""
 
 #: lib/fb_tools/xlate.py:98
->>>>>>> 289d4421
 msgid "Found .mo-file: {!r}"
 msgstr ""
