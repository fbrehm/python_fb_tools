#!/usr/bin/make -f
# -*- makefile -*-

export PYBUILD_NAME=fb-tools
export PYBUILD_DESTDIR_python3=debian/python3-fb-tools/
export PYBUILD_DISABLE=test

%:
	dh $@ --with python3 --buildsystem=pybuild

<<<<<<< HEAD
override_dh_auto_install:
	@echo ""
	@echo "Installing Python 2 stuff ..."
	set -e && for pyvers in $(PYTHON2S); do python$$pyvers setup.py install --root=$(INSTALL_DIR_LIB2) --install-layout=deb; done
	rm -rv $(INSTALL_DIR_LIB2)/usr/bin
	rm -rvf $(INSTALL_DIR_LIB2)/usr/share
	@echo ""
	@echo "Installing Python 3 stuff ..."
	set -e && for pyvers in $(PYTHON3S); do python$$pyvers setup.py install --root=$(INSTALL_DIR_LIB3) --install-layout=deb; done
	@echo ""
	@echo "Installing bin package ..."
	install -d $(INSTALL_DIR_BIN)/usr
	mv -v $(INSTALL_DIR_LIB3)/usr/bin $(INSTALL_DIR_BIN)/usr
#	@echo ""
#	@echo "Manpages ..."
#	dh_installman
=======
# vim: ts=8 list
>>>>>>> 73054cb7
<|MERGE_RESOLUTION|>--- conflicted
+++ resolved
@@ -8,23 +8,4 @@
 %:
 	dh $@ --with python3 --buildsystem=pybuild
 
-<<<<<<< HEAD
-override_dh_auto_install:
-	@echo ""
-	@echo "Installing Python 2 stuff ..."
-	set -e && for pyvers in $(PYTHON2S); do python$$pyvers setup.py install --root=$(INSTALL_DIR_LIB2) --install-layout=deb; done
-	rm -rv $(INSTALL_DIR_LIB2)/usr/bin
-	rm -rvf $(INSTALL_DIR_LIB2)/usr/share
-	@echo ""
-	@echo "Installing Python 3 stuff ..."
-	set -e && for pyvers in $(PYTHON3S); do python$$pyvers setup.py install --root=$(INSTALL_DIR_LIB3) --install-layout=deb; done
-	@echo ""
-	@echo "Installing bin package ..."
-	install -d $(INSTALL_DIR_BIN)/usr
-	mv -v $(INSTALL_DIR_LIB3)/usr/bin $(INSTALL_DIR_BIN)/usr
-#	@echo ""
-#	@echo "Manpages ..."
-#	dh_installman
-=======
-# vim: ts=8 list
->>>>>>> 73054cb7
+# vim: ts=8 list